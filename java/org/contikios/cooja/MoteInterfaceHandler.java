/*
 * Copyright (c) 2008, Swedish Institute of Computer Science.
 * Copyright (c) 2021, Ghent University.
 * All rights reserved.
 *
 * Redistribution and use in source and binary forms, with or without
 * modification, are permitted provided that the following conditions
 * are met:
 * 1. Redistributions of source code must retain the above copyright
 *    notice, this list of conditions and the following disclaimer.
 * 2. Redistributions in binary form must reproduce the above copyright
 *    notice, this list of conditions and the following disclaimer in the
 *    documentation and/or other materials provided with the distribution.
 * 3. Neither the name of the Institute nor the names of its contributors
 *    may be used to endorse or promote products derived from this software
 *    without specific prior written permission.
 *
 * THIS SOFTWARE IS PROVIDED BY THE INSTITUTE AND CONTRIBUTORS ``AS IS'' AND
 * ANY EXPRESS OR IMPLIED WARRANTIES, INCLUDING, BUT NOT LIMITED TO, THE
 * IMPLIED WARRANTIES OF MERCHANTABILITY AND FITNESS FOR A PARTICULAR PURPOSE
 * ARE DISCLAIMED.  IN NO EVENT SHALL THE INSTITUTE OR CONTRIBUTORS BE LIABLE
 * FOR ANY DIRECT, INDIRECT, INCIDENTAL, SPECIAL, EXEMPLARY, OR CONSEQUENTIAL
 * DAMAGES (INCLUDING, BUT NOT LIMITED TO, PROCUREMENT OF SUBSTITUTE GOODS
 * OR SERVICES; LOSS OF USE, DATA, OR PROFITS; OR BUSINESS INTERRUPTION)
 * HOWEVER CAUSED AND ON ANY THEORY OF LIABILITY, WHETHER IN CONTRACT, STRICT
 * LIABILITY, OR TORT (INCLUDING NEGLIGENCE OR OTHERWISE) ARISING IN ANY WAY
 * OUT OF THE USE OF THIS SOFTWARE, EVEN IF ADVISED OF THE POSSIBILITY OF
 * SUCH DAMAGE.
 *
 */

package org.contikios.cooja;

import static java.util.Map.entry;

import java.util.ArrayList;
import java.util.Collection;
import java.util.Map;
import org.apache.logging.log4j.LogManager;
import org.apache.logging.log4j.Logger;
import org.contikios.cooja.contikimote.interfaces.ContikiBeeper;
import org.contikios.cooja.contikimote.interfaces.ContikiButton;
import org.contikios.cooja.contikimote.interfaces.ContikiCFS;
import org.contikios.cooja.contikimote.interfaces.ContikiClock;
import org.contikios.cooja.contikimote.interfaces.ContikiEEPROM;
import org.contikios.cooja.contikimote.interfaces.ContikiLED;
import org.contikios.cooja.contikimote.interfaces.ContikiMoteID;
import org.contikios.cooja.contikimote.interfaces.ContikiPIR;
import org.contikios.cooja.contikimote.interfaces.ContikiRS232;
import org.contikios.cooja.contikimote.interfaces.ContikiRadio;
import org.contikios.cooja.contikimote.interfaces.ContikiVib;
import org.contikios.cooja.contikimote.interfaces.TwofacedRadio;
import org.contikios.cooja.interfaces.Battery;
import org.contikios.cooja.interfaces.Beeper;
import org.contikios.cooja.interfaces.Button;
import org.contikios.cooja.interfaces.Clock;
import org.contikios.cooja.interfaces.IPAddress;
import org.contikios.cooja.interfaces.LED;
import org.contikios.cooja.interfaces.Log;
import org.contikios.cooja.interfaces.Mote2MoteRelations;
import org.contikios.cooja.interfaces.MoteAttributes;
import org.contikios.cooja.interfaces.MoteID;
import org.contikios.cooja.interfaces.PIR;
import org.contikios.cooja.interfaces.Position;
import org.contikios.cooja.interfaces.Radio;
import org.contikios.cooja.interfaces.RimeAddress;
import org.contikios.cooja.mspmote.interfaces.Msp802154Radio;
import org.contikios.cooja.mspmote.interfaces.MspClock;
import org.contikios.cooja.mspmote.interfaces.MspDebugOutput;
import org.contikios.cooja.mspmote.interfaces.MspDefaultSerial;
import org.contikios.cooja.mspmote.interfaces.MspLED;
import org.contikios.cooja.mspmote.interfaces.MspMoteID;
import org.contikios.cooja.mspmote.interfaces.MspSerial;
import org.contikios.cooja.mspmote.interfaces.SkyCoffeeFilesystem;
import org.contikios.cooja.mspmote.interfaces.SkyFlash;
import org.contikios.cooja.mspmote.interfaces.SkyTemperature;

/**
 * The mote interface handler holds all interfaces for a specific mote.
 *
 * @author Fredrik Osterlind
 * @author Robbe Elsas
 */
public class MoteInterfaceHandler {
  private static final Logger logger = LogManager.getLogger(MoteInterfaceHandler.class);

  /** Static translation map from name -> class for builtin interfaces. */
  private static final Map<String, Class<? extends MoteInterface>> builtinInterfaces = Map.ofEntries(
          entry("org.contikios.cooja.interfaces.IPAddress", IPAddress.class),
          entry("org.contikios.cooja.interfaces.Position", Position.class),
          entry("org.contikios.cooja.interfaces.Battery", Battery.class),
          entry("org.contikios.cooja.contikimote.interfaces.ContikiVib", ContikiVib.class),
          entry("org.contikios.cooja.contikimote.interfaces.ContikiMoteID", ContikiMoteID.class),
          entry("org.contikios.cooja.contikimote.interfaces.ContikiRS232", ContikiRS232.class),
          entry("org.contikios.cooja.contikimote.interfaces.ContikiBeeper", ContikiBeeper.class),
          entry("org.contikios.cooja.interfaces.RimeAddress", RimeAddress.class),
          entry("org.contikios.cooja.contikimote.interfaces.ContikiIPAddress", IPAddress.class), // Compatibility.
          entry("org.contikios.cooja.contikimote.interfaces.ContikiRadio", ContikiRadio.class),
          entry("org.contikios.cooja.contikimote.interfaces.ContikiButton", ContikiButton.class),
          entry("org.contikios.cooja.contikimote.interfaces.ContikiPIR", ContikiPIR.class),
          entry("org.contikios.cooja.contikimote.interfaces.ContikiClock", ContikiClock.class),
          entry("org.contikios.cooja.contikimote.interfaces.ContikiLED", ContikiLED.class),
          entry("org.contikios.cooja.contikimote.interfaces.ContikiCFS", ContikiCFS.class),
          entry("org.contikios.cooja.contikimote.interfaces.ContikiEEPROM", ContikiEEPROM.class),
          entry("org.contikios.cooja.interfaces.Mote2MoteRelations", Mote2MoteRelations.class),
          entry("org.contikios.cooja.interfaces.MoteAttributes", MoteAttributes.class),
          entry("org.contikios.cooja.mspmote.interfaces.ESBLog", MspSerial.class), // Compatibility.
          entry("org.contikios.cooja.mspmote.interfaces.MspClock", MspClock.class),
          entry("org.contikios.cooja.mspmote.interfaces.MspDebugOutput", MspDebugOutput.class),
          entry("org.contikios.cooja.mspmote.interfaces.MspDefaultSerial", MspDefaultSerial.class),
          entry("org.contikios.cooja.mspmote.interfaces.MspIPAddress", IPAddress.class), // Compatibility.
          entry("org.contikios.cooja.mspmote.interfaces.MspLED", MspLED.class),
          entry("org.contikios.cooja.mspmote.interfaces.MspMoteID", MspMoteID.class),
          entry("org.contikios.cooja.mspmote.interfaces.Msp802154Radio", Msp802154Radio.class),
          entry("org.contikios.cooja.mspmote.interfaces.SkyByteRadio", Msp802154Radio.class), // Compatibility.
          entry("org.contikios.cooja.mspmote.interfaces.SkyCoffeeFilesystem", SkyCoffeeFilesystem.class),
          entry("org.contikios.cooja.mspmote.interfaces.SkyFlash", SkyFlash.class),
          entry("org.contikios.cooja.mspmote.interfaces.SkySerial", MspSerial.class), // Compatibility.
          entry("org.contikios.cooja.mspmote.interfaces.SkyTemperature", SkyTemperature.class));

  private final ArrayList<MoteInterface> moteInterfaces = new ArrayList<>();

  /* Cached interfaces */
  private Battery myBattery;
  private Beeper myBeeper;
  private Button myButton;
  private Clock myClock;
  private IPAddress myIPAddress;
  private RimeAddress myRimeAddress;
  private LED myLED;
  private Log myLog;
  private MoteID myMoteID;
  private PIR myPIR;
  private Position myPosition;
  private Radio myRadio;
<<<<<<< HEAD
  private Radio myTwofacedRadio;
  private PolledBeforeActiveTicks[] polledBeforeActive = null;
  private PolledAfterActiveTicks[] polledAfterActive = null;
  private PolledBeforeAllTicks[] polledBeforeAll = null;
  private PolledAfterAllTicks[] polledAfterAll = null;

  /**
   * Creates new empty mote interface handler.
   */
  public MoteInterfaceHandler() {
  }
=======
>>>>>>> 250677c9

  /**
   * Creates new mote interface handler. All given interfaces are created.
   *
   * @param mote Mote
   * @param interfaceClasses Mote interface classes
   */
  public MoteInterfaceHandler(Mote mote, Class<? extends MoteInterface>[] interfaceClasses) throws MoteType.MoteTypeCreationException {
    for (Class<? extends MoteInterface> interfaceClass : interfaceClasses) {
      try {
        moteInterfaces.add(interfaceClass.getConstructor(Mote.class).newInstance(mote));
      } catch (Exception e) {
        logger.fatal("Exception when calling constructor of " + interfaceClass, e);
        throw new MoteType.MoteTypeCreationException("Exception when calling constructor of " + interfaceClass, e);
      }
    }
  }

  /** Fast translation from class name to class file for builtin interfaces. Uses the classloader
   * to load other interfaces.
   * @param gui Cooja
   * @param caller Object calling
   * @param name Name of class to find
   * @return Found class or null
   */
  public static Class<? extends MoteInterface> getInterfaceClass(Cooja gui, Object caller, String name) {
    var clazz = builtinInterfaces.get(name);
    if (clazz != null) {
      return clazz;
    }
    return gui.tryLoadClass(caller, MoteInterface.class, name);
  }

  /**
   * Returns interface of given type. Returns the first interface found that
   * is either of the given class or of a subclass (except {@link TwofacedRadio},
   * unless explicitly specified).
   * <p>
   *
   * Usage: getInterfaceOfType(Radio.class)
   *
   * @param <N>
   * @param interfaceType Class of interface to return
   * @return Mote interface, or null if no interface exists of given type
   */
  public <N extends MoteInterface> N getInterfaceOfType(Class<N> interfaceType) {
    for (MoteInterface intf : moteInterfaces) {
      if (interfaceType.isInstance(intf) && (!(intf instanceof TwofacedRadio) ||
              (interfaceType == TwofacedRadio.class))) {
        return interfaceType.cast(intf);
      }
    }

    return null;
  }

  /**
   * Returns the first interface with a class name that ends with the given arguments.
   * Example: mote.getInterfaces().get("Temperature");
   * 
   * @param classname
   * @return
   */
  public MoteInterface get(String classname) {
    for (MoteInterface intf : moteInterfaces) {
      if (intf.getClass().getName().endsWith(classname)) {
        return intf;
      }
    }
    return null;
  }

  /**
   * Returns the battery interface (if any).
   *
   * @return Battery interface
   */
  public Battery getBattery() {
    if (myBattery == null) {
      myBattery = getInterfaceOfType(Battery.class);
    }
    return myBattery;
  }

  /**
   * Returns the beeper interface (if any).
   *
   * @return Beeper interface
   */
  public Beeper getBeeper() {
    if (myBeeper == null) {
      myBeeper = getInterfaceOfType(Beeper.class);
    }
    return myBeeper;
  }

  /**
   * Returns the button interface (if any).
   *
   * @return Button interface
   */
  public Button getButton() {
    if (myButton == null) {
      myButton = getInterfaceOfType(Button.class);
    }
    return myButton;
  }

  /**
   * Returns the clock interface (if any).
   *
   * @return Clock interface
   */
  public Clock getClock() {
    if (myClock == null) {
      myClock = getInterfaceOfType(Clock.class);
    }
    return myClock;
  }

  /**
   * Returns the IP address interface (if any).
   *
   * @return IP Address interface
   */
  public IPAddress getIPAddress() {
    if (myIPAddress == null) {
      myIPAddress = getInterfaceOfType(IPAddress.class);
    }
    return myIPAddress;
  }

  /**
   * @return Rime address interface
   */
  public RimeAddress getRimeAddress() {
    if (myRimeAddress == null) {
      myRimeAddress = getInterfaceOfType(RimeAddress.class);
    }
    return myRimeAddress;
  }

  /**
   * Returns the LED interface (if any).
   *
   * @return LED interface
   */
  public LED getLED() {
    if (myLED == null) {
      myLED = getInterfaceOfType(LED.class);
    }
    return myLED;
  }

  /**
   * Returns the log interface (if any).
   *
   * @return Log interface
   */
  public Log getLog() {
    if (myLog == null) {
      myLog = getInterfaceOfType(Log.class);
    }
    return myLog;
  }

  /**
   * Returns the mote ID interface (if any).
   *
   * @return Mote ID interface
   */
  public MoteID getMoteID() {
    if (myMoteID == null) {
      myMoteID = getInterfaceOfType(MoteID.class);
    }
    return myMoteID;
  }

  /**
   * Returns the PIR interface (if any).
   *
   * @return PIR interface
   */
  public PIR getPIR() {
    if (myPIR == null) {
      myPIR = getInterfaceOfType(PIR.class);
    }
    return myPIR;
  }

  /**
   * Returns the position interface (if any).
   *
   * @return Position interface
   */
  public Position getPosition() {
    if (myPosition == null) {
      myPosition = getInterfaceOfType(Position.class);
    }
    return myPosition;
  }

  /**
   * Returns the radio interface (if any), except if it's an
   * instance of {@link TwofacedRadio}.
   *
   * @return Radio interface
   */
  public Radio getRadio() {
    if (myRadio == null) {
      myRadio = getInterfaceOfType(Radio.class);
    }
    return myRadio;
  }

  /**
<<<<<<< HEAD
   * Returns the twofaced radio interface (if any).
   *
   * @return Twofaced radio interface
   */
  public Radio getTwofacedRadio() {
    if (myTwofacedRadio == null) {
      myTwofacedRadio = getInterfaceOfType(TwofacedRadio.class);
    }
    return myTwofacedRadio;
  }

  /**
   * Polls active interfaces before mote tick.
   */
  public void doActiveActionsBeforeTick() {
    if (polledBeforeActive == null) {
      ArrayList<PolledBeforeActiveTicks> intfs = new ArrayList<>();
      for (MoteInterface intf: moteInterfaces) {
        if (intf instanceof PolledBeforeActiveTicks) {
          intfs.add((PolledBeforeActiveTicks)intf);
        }
      }
      polledBeforeActive = intfs.toArray(new PolledBeforeActiveTicks[0]);
    }

    for (PolledBeforeActiveTicks element : polledBeforeActive) {
      element.doActionsBeforeTick();
    }
  }

  /**
   * Polls active interfaces after mote tick.
   */
  public void doActiveActionsAfterTick() {
    if (polledAfterActive == null) {
      ArrayList<PolledAfterActiveTicks> intfs = new ArrayList<>();
      for (MoteInterface intf: moteInterfaces) {
        if (intf instanceof PolledAfterActiveTicks) {
          intfs.add((PolledAfterActiveTicks)intf);
        }
      }
      polledAfterActive = intfs.toArray(new PolledAfterActiveTicks[0]);
    }

    for (PolledAfterActiveTicks element : polledAfterActive) {
      element.doActionsAfterTick();
    }
  }

  /**
   * Polls passive interfaces before mote tick.
   */
  public void doPassiveActionsBeforeTick() {
    if (polledBeforeAll == null) {
      ArrayList<PolledBeforeAllTicks> intfs = new ArrayList<>();
      for (MoteInterface intf: moteInterfaces) {
        if (intf instanceof PolledBeforeAllTicks) {
          intfs.add((PolledBeforeAllTicks)intf);
        }
      }
      polledBeforeAll = intfs.toArray(new PolledBeforeAllTicks[0]);
    }

    for (PolledBeforeAllTicks element : polledBeforeAll) {
      element.doActionsBeforeTick();
    }
  }

  /**
   * Polls passive interfaces after mote tick.
   */
  public void doPassiveActionsAfterTick() {
    if (polledAfterAll == null) {
      ArrayList<PolledAfterAllTicks> intfs = new ArrayList<>();
      for (MoteInterface intf: moteInterfaces) {
        if (intf instanceof PolledAfterAllTicks) {
          intfs.add((PolledAfterAllTicks)intf);
        }
      }
      polledAfterAll = intfs.toArray(new PolledAfterAllTicks[0]);
    }

    for (PolledAfterAllTicks element : polledAfterAll) {
      element.doActionsAfterTick();
    }
  }

  /**
=======
>>>>>>> 250677c9
   * @return Mote interfaces
   */
  public Collection<MoteInterface> getInterfaces() {
    return moteInterfaces;
  }

  @Override
  public String toString() {
    return "Mote interfaces handler (" + moteInterfaces.size() + " mote interfaces)";
  }
}<|MERGE_RESOLUTION|>--- conflicted
+++ resolved
@@ -133,20 +133,7 @@
   private PIR myPIR;
   private Position myPosition;
   private Radio myRadio;
-<<<<<<< HEAD
   private Radio myTwofacedRadio;
-  private PolledBeforeActiveTicks[] polledBeforeActive = null;
-  private PolledAfterActiveTicks[] polledAfterActive = null;
-  private PolledBeforeAllTicks[] polledBeforeAll = null;
-  private PolledAfterAllTicks[] polledAfterAll = null;
-
-  /**
-   * Creates new empty mote interface handler.
-   */
-  public MoteInterfaceHandler() {
-  }
-=======
->>>>>>> 250677c9
 
   /**
    * Creates new mote interface handler. All given interfaces are created.
@@ -363,7 +350,6 @@
   }
 
   /**
-<<<<<<< HEAD
    * Returns the twofaced radio interface (if any).
    *
    * @return Twofaced radio interface
@@ -376,84 +362,6 @@
   }
 
   /**
-   * Polls active interfaces before mote tick.
-   */
-  public void doActiveActionsBeforeTick() {
-    if (polledBeforeActive == null) {
-      ArrayList<PolledBeforeActiveTicks> intfs = new ArrayList<>();
-      for (MoteInterface intf: moteInterfaces) {
-        if (intf instanceof PolledBeforeActiveTicks) {
-          intfs.add((PolledBeforeActiveTicks)intf);
-        }
-      }
-      polledBeforeActive = intfs.toArray(new PolledBeforeActiveTicks[0]);
-    }
-
-    for (PolledBeforeActiveTicks element : polledBeforeActive) {
-      element.doActionsBeforeTick();
-    }
-  }
-
-  /**
-   * Polls active interfaces after mote tick.
-   */
-  public void doActiveActionsAfterTick() {
-    if (polledAfterActive == null) {
-      ArrayList<PolledAfterActiveTicks> intfs = new ArrayList<>();
-      for (MoteInterface intf: moteInterfaces) {
-        if (intf instanceof PolledAfterActiveTicks) {
-          intfs.add((PolledAfterActiveTicks)intf);
-        }
-      }
-      polledAfterActive = intfs.toArray(new PolledAfterActiveTicks[0]);
-    }
-
-    for (PolledAfterActiveTicks element : polledAfterActive) {
-      element.doActionsAfterTick();
-    }
-  }
-
-  /**
-   * Polls passive interfaces before mote tick.
-   */
-  public void doPassiveActionsBeforeTick() {
-    if (polledBeforeAll == null) {
-      ArrayList<PolledBeforeAllTicks> intfs = new ArrayList<>();
-      for (MoteInterface intf: moteInterfaces) {
-        if (intf instanceof PolledBeforeAllTicks) {
-          intfs.add((PolledBeforeAllTicks)intf);
-        }
-      }
-      polledBeforeAll = intfs.toArray(new PolledBeforeAllTicks[0]);
-    }
-
-    for (PolledBeforeAllTicks element : polledBeforeAll) {
-      element.doActionsBeforeTick();
-    }
-  }
-
-  /**
-   * Polls passive interfaces after mote tick.
-   */
-  public void doPassiveActionsAfterTick() {
-    if (polledAfterAll == null) {
-      ArrayList<PolledAfterAllTicks> intfs = new ArrayList<>();
-      for (MoteInterface intf: moteInterfaces) {
-        if (intf instanceof PolledAfterAllTicks) {
-          intfs.add((PolledAfterAllTicks)intf);
-        }
-      }
-      polledAfterAll = intfs.toArray(new PolledAfterAllTicks[0]);
-    }
-
-    for (PolledAfterAllTicks element : polledAfterAll) {
-      element.doActionsAfterTick();
-    }
-  }
-
-  /**
-=======
->>>>>>> 250677c9
    * @return Mote interfaces
    */
   public Collection<MoteInterface> getInterfaces() {
