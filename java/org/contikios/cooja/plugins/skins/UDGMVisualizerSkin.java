/*
 * Copyright (c) 2009-2013, Swedish Institute of Computer Science, TU Braunscheig
 * All rights reserved.
 *
 * Redistribution and use in source and binary forms, with or without
 * modification, are permitted provided that the following conditions
 * are met:
 * 1. Redistributions of source code must retain the above copyright
 *    notice, this list of conditions and the following disclaimer.
 * 2. Redistributions in binary form must reproduce the above copyright
 *    notice, this list of conditions and the following disclaimer in the
 *    documentation and/or other materials provided with the distribution.
 * 3. Neither the name of the Institute nor the names of its contributors
 *    may be used to endorse or promote products derived from this software
 *    without specific prior written permission.
 *
 * THIS SOFTWARE IS PROVIDED BY THE INSTITUTE AND CONTRIBUTORS ``AS IS'' AND
 * ANY EXPRESS OR IMPLIED WARRANTIES, INCLUDING, BUT NOT LIMITED TO, THE
 * IMPLIED WARRANTIES OF MERCHANTABILITY AND FITNESS FOR A PARTICULAR PURPOSE
 * ARE DISCLAIMED.  IN NO EVENT SHALL THE INSTITUTE OR CONTRIBUTORS BE LIABLE
 * FOR ANY DIRECT, INDIRECT, INCIDENTAL, SPECIAL, EXEMPLARY, OR CONSEQUENTIAL
 * DAMAGES (INCLUDING, BUT NOT LIMITED TO, PROCUREMENT OF SUBSTITUTE GOODS
 * OR SERVICES; LOSS OF USE, DATA, OR PROFITS; OR BUSINESS INTERRUPTION)
 * HOWEVER CAUSED AND ON ANY THEORY OF LIABILITY, WHETHER IN CONTRACT, STRICT
 * LIABILITY, OR TORT (INCLUDING NEGLIGENCE OR OTHERWISE) ARISING IN ANY WAY
 * OUT OF THE USE OF THIS SOFTWARE, EVEN IF ADVISED OF THE POSSIBILITY OF
 * SUCH DAMAGE.
 *
 */
package org.contikios.cooja.plugins.skins;

import java.awt.BorderLayout;
import java.awt.Color;
import java.awt.FontMetrics;
import java.awt.Graphics;
import java.awt.Graphics2D;
import java.awt.Point;
import java.awt.geom.Area;
import java.awt.geom.Ellipse2D;
import java.beans.PropertyVetoException;
import java.util.Set;

import javax.swing.BorderFactory;
import javax.swing.Box;
import javax.swing.BoxLayout;
import javax.swing.JInternalFrame;
import javax.swing.JLabel;
import javax.swing.JLayeredPane;
import javax.swing.JPanel;
import javax.swing.JSpinner;
import javax.swing.SpinnerNumberModel;
import javax.swing.SwingUtilities;
import static javax.swing.WindowConstants.DO_NOTHING_ON_CLOSE;
import javax.swing.event.ChangeEvent;
import javax.swing.event.ChangeListener;
import javax.swing.event.InternalFrameAdapter;
import javax.swing.event.InternalFrameEvent;

import org.apache.logging.log4j.Logger;
import org.apache.logging.log4j.LogManager;

import org.contikios.cooja.ClassDescription;
import org.contikios.cooja.Mote;
import org.contikios.cooja.Simulation;
import org.contikios.cooja.SupportedArguments;
import org.contikios.cooja.interfaces.Position;
import org.contikios.cooja.interfaces.Radio;
import org.contikios.cooja.plugins.Visualizer;
import org.contikios.cooja.plugins.Visualizer.SimulationMenuAction;
import org.contikios.cooja.plugins.VisualizerSkin;
import org.contikios.cooja.radiomediums.UDGM;

/**
 * Visualizer skin for configuring the Unit Disk Graph radio medium (UDGM).
 *
 * Allows a user to change the collective TX/interference ranges, and the TX/RX
 * success ratio.
 *
 * To also see radio traffic, this skin can be combined with {@link
 * TrafficVisualizerSkin}.
 *
 * @see TrafficVisualizerSkin
 * @see UDGM
 * @author Fredrik Osterlind
 * @author Enrico Joerns
 */
@ClassDescription("Radio environment (UDGM)")
@SupportedArguments(radioMediums = {UDGM.class})
public class UDGMVisualizerSkin implements VisualizerSkin {

  private static final Logger logger = LogManager.getLogger(UDGMVisualizerSkin.class);

  private static final Color COLOR_TX = new Color(0, 255, 0, 100);
  private static final Color COLOR_INT = new Color(50, 50, 50, 100);

  private Simulation simulation = null;
  private Visualizer visualizer = null;
  private UDGM radioMedium = null;

  private JInternalFrame rrFrame;
  private Box ratioRX, ratioTX, rangeTX, rangeINT;

  @Override
  public void setActive(Simulation simulation, Visualizer vis) {
    if (!(simulation.getRadioMedium() instanceof UDGM)) {
      logger.fatal("Cannot activate UDGM skin for unknown radio medium: " + simulation.getRadioMedium());
      return;
    }
    this.simulation = simulation;
    this.visualizer = vis;
    this.radioMedium = (UDGM) simulation.getRadioMedium();

    /* Spinner GUI components */
    SpinnerNumberModel transmissionModel = new SpinnerNumberModel();
<<<<<<< HEAD
    transmissionModel.setValue(new Double(radioMedium.TRANSMITTING_RANGE_2400));
    transmissionModel.setStepSize(new Double(1.0)); // 1m
    transmissionModel.setMinimum(new Double(0.0));

    SpinnerNumberModel interferenceModel = new SpinnerNumberModel();
    interferenceModel.setValue(new Double(radioMedium.INTERFERENCE_RANGE_2400));
    interferenceModel.setStepSize(new Double(1.0)); // 1m
    interferenceModel.setMinimum(new Double(0.0));
=======
    transmissionModel.setValue(radioMedium.TRANSMITTING_RANGE);
    transmissionModel.setStepSize(1.0); // 1m
    transmissionModel.setMinimum(0.0);

    SpinnerNumberModel interferenceModel = new SpinnerNumberModel();
    interferenceModel.setValue(radioMedium.INTERFERENCE_RANGE);
    interferenceModel.setStepSize(1.0); // 1m
    interferenceModel.setMinimum(0.0);
>>>>>>> 979bf199

    SpinnerNumberModel successRatioTxModel = new SpinnerNumberModel();
    successRatioTxModel.setValue(radioMedium.SUCCESS_RATIO_TX);
    successRatioTxModel.setStepSize(0.001); // 0.1%
    successRatioTxModel.setMinimum(0.0);
    successRatioTxModel.setMaximum(1.0);

    SpinnerNumberModel successRatioRxModel = new SpinnerNumberModel();
    successRatioRxModel.setValue(radioMedium.SUCCESS_RATIO_RX);
    successRatioRxModel.setStepSize(0.001); // 0.1%
    successRatioRxModel.setMinimum(0.0);
    successRatioRxModel.setMaximum(1.0);

    JSpinner.NumberEditor editor;
    final JSpinner txRangeSpinner = new JSpinner(transmissionModel);
    editor = new JSpinner.NumberEditor(txRangeSpinner, "0m");
    txRangeSpinner.setEditor(editor);
    final JSpinner interferenceRangeSpinner = new JSpinner(interferenceModel);
    editor = new JSpinner.NumberEditor(interferenceRangeSpinner, "0m");
    interferenceRangeSpinner.setEditor(editor);
    final JSpinner successRatioTxSpinner = new JSpinner(successRatioTxModel);
    editor = new JSpinner.NumberEditor(successRatioTxSpinner, "0.0%");
    successRatioTxSpinner.setEditor(editor);
    final JSpinner successRatioRxSpinner = new JSpinner(successRatioRxModel);
    editor = new JSpinner.NumberEditor(successRatioRxSpinner, "0.0%");
    successRatioRxSpinner.setEditor(editor);

    ((JSpinner.DefaultEditor) txRangeSpinner.getEditor()).getTextField().setColumns(5);
    ((JSpinner.DefaultEditor) interferenceRangeSpinner.getEditor()).getTextField().setColumns(5);
    ((JSpinner.DefaultEditor) successRatioTxSpinner.getEditor()).getTextField().setColumns(5);
    ((JSpinner.DefaultEditor) successRatioRxSpinner.getEditor()).getTextField().setColumns(5);
    txRangeSpinner.setToolTipText("Transmitting range (m)");
    interferenceRangeSpinner.setToolTipText("Interference range (m)");
    successRatioTxSpinner.setToolTipText("Transmission success ratio (%)");
    successRatioRxSpinner.setToolTipText("Reception success ratio (%)");

    txRangeSpinner.addChangeListener(new ChangeListener() {
      @Override
      public void stateChanged(ChangeEvent e) {
        radioMedium.setTxRange(((SpinnerNumberModel) txRangeSpinner.getModel())
                .getNumber().doubleValue());
        visualizer.repaint();
      }
    });

    interferenceRangeSpinner.addChangeListener(new ChangeListener() {
      @Override
      public void stateChanged(ChangeEvent e) {
        radioMedium.setInterferenceRange(((SpinnerNumberModel) interferenceRangeSpinner.getModel())
                .getNumber().doubleValue());
        visualizer.repaint();
      }
    });

    successRatioTxSpinner.addChangeListener(new ChangeListener() {
      @Override
      public void stateChanged(ChangeEvent e) {
        radioMedium.SUCCESS_RATIO_TX = ((SpinnerNumberModel) successRatioTxSpinner.getModel())
                .getNumber().doubleValue();
        visualizer.repaint();
      }
    });

    successRatioRxSpinner.addChangeListener(new ChangeListener() {
      @Override
      public void stateChanged(ChangeEvent e) {
        radioMedium.SUCCESS_RATIO_RX = ((SpinnerNumberModel) successRatioRxSpinner.getModel())
                .getNumber().doubleValue();
        visualizer.repaint();
      }
    });

    /* Register menu actions */
    visualizer.registerSimulationMenuAction(RangeMenuAction.class);
    visualizer.registerSimulationMenuAction(SuccessRatioMenuAction.class);

    /* UI components */
    JPanel main = new JPanel();
    main.setLayout(new BoxLayout(main, BoxLayout.Y_AXIS));
    main.setBorder(BorderFactory.createEmptyBorder(5, 5, 5, 5));

    rangeTX = Box.createHorizontalBox();
    rangeTX.add(new JLabel("TX range:"));
    rangeTX.add(Box.createHorizontalStrut(5));
    rangeTX.add(txRangeSpinner);
    rangeINT = Box.createHorizontalBox();
    rangeINT.add(new JLabel("INT range:"));
    rangeINT.add(Box.createHorizontalStrut(5));
    rangeINT.add(interferenceRangeSpinner);
    ratioTX = Box.createHorizontalBox();
    ratioTX.add(new JLabel("TX ratio:"));
    ratioTX.add(Box.createHorizontalStrut(5));
    ratioTX.add(successRatioTxSpinner);
    ratioRX = Box.createHorizontalBox();
    ratioRX.add(new JLabel("RX ratio:"));
    ratioRX.add(Box.createHorizontalStrut(5));
    ratioRX.add(successRatioRxSpinner);

    rangeTX.setVisible(false);
    rangeINT.setVisible(false);
    ratioTX.setVisible(false);
    ratioRX.setVisible(false);

    main.add(rangeTX);
    main.add(rangeINT);
    main.add(ratioTX);
    main.add(ratioRX);

    rrFrame = new JInternalFrame("UDGM", false, true);
    rrFrame.setVisible(false);
    rrFrame.setDefaultCloseOperation(DO_NOTHING_ON_CLOSE);
    rrFrame.addInternalFrameListener(new InternalFrameAdapter() {
      @Override
      public void internalFrameClosing(InternalFrameEvent ife) {
        super.internalFrameClosed(ife);
        rangeTX.setVisible(false);
        rangeINT.setVisible(false);
        ratioTX.setVisible(false);
        ratioRX.setVisible(false);
        rrFrame.setVisible(false);
      }
    });

    rrFrame.getContentPane().add(BorderLayout.CENTER, main);
    rrFrame.pack();
  }

  @Override
  public void setInactive() {
    if (simulation == null) {
      /* Skin was never activated */
      return;
    }

    /* Remove spinners etc */
    visualizer.getCurrentCanvas().remove(rrFrame);

    /* Unregister menu actions */
    visualizer.unregisterSimulationMenuAction(RangeMenuAction.class);
    visualizer.unregisterSimulationMenuAction(SuccessRatioMenuAction.class);
  }

  @Override
  public Color[] getColorOf(Mote mote) {
    return null;
  }

  @Override
  public void paintBeforeMotes(Graphics g) {
    Set<Mote> selectedMotes = visualizer.getSelectedMotes();
    if (simulation == null || selectedMotes == null) {
      return;
    }

    Area intRangeArea = new Area();
    Area intRangeMaxArea = new Area();
    Area trxRangeArea = new Area();
    Area trxRangeMaxArea = new Area();

    for (Mote selectedMote : selectedMotes) {
      if (selectedMote.getInterfaces().getRadio() == null) {
        continue;
      }

      /* Paint transmission and interference range for selected mote */
      Position motePos = selectedMote.getInterfaces().getPosition();

      Point pixelCoord = visualizer.transformPositionToPixel(motePos);
      int x = pixelCoord.x;
      int y = pixelCoord.y;

      // Fetch current output power indicator (scale with as percent)
      Radio selectedRadio = selectedMote.getInterfaces().getRadio();
      double moteInterferenceRange
              = radioMedium.INTERFERENCE_RANGE_2400
              * ((double) selectedRadio.getCurrentOutputPowerIndicator()
              / (double) selectedRadio.getOutputPowerIndicatorMax());
      double moteTransmissionRange
              = radioMedium.TRANSMITTING_RANGE_2400
              * ((double) selectedRadio.getCurrentOutputPowerIndicator()
              / (double) selectedRadio.getOutputPowerIndicatorMax());

      Point translatedZero = visualizer.transformPositionToPixel(0.0, 0.0, 0.0);
      Point translatedInterference
              = visualizer.transformPositionToPixel(moteInterferenceRange, moteInterferenceRange, 0.0);
      Point translatedTransmission
              = visualizer.transformPositionToPixel(moteTransmissionRange, moteTransmissionRange, 0.0);
      Point translatedInterferenceMax
              = visualizer.transformPositionToPixel(radioMedium.INTERFERENCE_RANGE_2400, radioMedium.INTERFERENCE_RANGE_2400, 0.0);
      Point translatedTransmissionMax
              = visualizer.transformPositionToPixel(radioMedium.TRANSMITTING_RANGE_2400, radioMedium.TRANSMITTING_RANGE_2400, 0.0);

      translatedInterference.x = Math.abs(translatedInterference.x - translatedZero.x);
      translatedInterference.y = Math.abs(translatedInterference.y - translatedZero.y);
      translatedTransmission.x = Math.abs(translatedTransmission.x - translatedZero.x);
      translatedTransmission.y = Math.abs(translatedTransmission.y - translatedZero.y);
      translatedInterferenceMax.x = Math.abs(translatedInterferenceMax.x - translatedZero.x);
      translatedInterferenceMax.y = Math.abs(translatedInterferenceMax.y - translatedZero.y);
      translatedTransmissionMax.x = Math.abs(translatedTransmissionMax.x - translatedZero.x);
      translatedTransmissionMax.y = Math.abs(translatedTransmissionMax.y - translatedZero.y);

      /* Interference range */
      intRangeArea.add(new Area(new Ellipse2D.Double(
              x - translatedInterference.x,
              y - translatedInterference.y,
              2 * translatedInterference.x,
              2 * translatedInterference.y)));

      /* Interference range (MAX) */
      trxRangeArea.add(new Area(new Ellipse2D.Double(
              x - translatedTransmission.x,
              y - translatedTransmission.y,
              2 * translatedTransmission.x,
              2 * translatedTransmission.y)));

      intRangeMaxArea.add(new Area(new Ellipse2D.Double(
              x - translatedInterferenceMax.x,
              y - translatedInterferenceMax.y,
              2 * translatedInterferenceMax.x,
              2 * translatedInterferenceMax.y)));

      /* Transmission range (MAX) */
      trxRangeMaxArea.add(new Area(new Ellipse2D.Double(
              x - translatedTransmissionMax.x,
              y - translatedTransmissionMax.y,
              2 * translatedTransmissionMax.x,
              2 * translatedTransmissionMax.y)));

    }

    Graphics2D g2d = (Graphics2D) g;

    g2d.setColor(COLOR_INT);
    g2d.fill(intRangeArea);
    g.setColor(Color.GRAY);
    g2d.draw(intRangeMaxArea);

    g.setColor(COLOR_TX);
    g2d.fill(trxRangeArea);
    g.setColor(Color.GRAY);
    g2d.draw(trxRangeMaxArea);

    FontMetrics fm = g.getFontMetrics();
    g.setColor(Color.BLACK);

    /* Print transmission success probabilities only if single mote is selected */
    if (selectedMotes.size() == 1) {
      Mote selectedMote = selectedMotes.toArray(new Mote[0])[0];
      Radio selectedRadio = selectedMote.getInterfaces().getRadio();
      for (Mote m : simulation.getMotes()) {
        if (m == selectedMote) {
          continue;
        }
        double prob
                = ((UDGM) simulation.getRadioMedium()).getSuccessProbability(selectedRadio, m.getInterfaces().getRadio());
        if (prob == 0.0d) {
          continue;
        }
        String msg = (((int) (1000 * prob)) / 10.0) + "%";
        Position pos = m.getInterfaces().getPosition();
        Point pixel = visualizer.transformPositionToPixel(pos);
        int msgWidth = fm.stringWidth(msg);
        g.drawString(msg, pixel.x - msgWidth / 2, pixel.y + 2 * Visualizer.MOTE_RADIUS + 3);
      }
    }

  }

  @Override
  public void paintAfterMotes(Graphics g) {
  }

  public static class RangeMenuAction implements SimulationMenuAction {

    @Override
    public boolean isEnabled(Visualizer visualizer, Simulation simulation) {
      return true;
    }

    @Override
    public String getDescription(Visualizer visualizer, Simulation simulation) {
      return "Change transmission ranges";
    }

    @Override
    public void doAction(Visualizer visualizer, Simulation simulation) {
      VisualizerSkin[] skins = visualizer.getCurrentSkins();
      for (VisualizerSkin skin : skins) {
        if (skin instanceof UDGMVisualizerSkin) {
          UDGMVisualizerSkin vskin = ((UDGMVisualizerSkin) skin);
          vskin.rangeTX.setVisible(true);
          vskin.rangeINT.setVisible(true);
          vskin.updateRatioRangeFrame();
        }
      }
    }
  };

  public static class SuccessRatioMenuAction implements SimulationMenuAction {

    @Override
    public boolean isEnabled(Visualizer visualizer, Simulation simulation) {
      return true;
    }

    @Override
    public String getDescription(Visualizer visualizer, Simulation simulation) {
      return "Change TX/RX success ratio";
    }

    @Override
    public void doAction(Visualizer visualizer, Simulation simulation) {
      VisualizerSkin[] skins = visualizer.getCurrentSkins();
      for (VisualizerSkin skin : skins) {
        if (skin instanceof UDGMVisualizerSkin) {
          UDGMVisualizerSkin vskin = ((UDGMVisualizerSkin) skin);
          vskin.ratioTX.setVisible(true);
          vskin.ratioRX.setVisible(true);
          vskin.updateRatioRangeFrame();
        }
      }
    }
  };

  private void updateRatioRangeFrame() {
    if (rrFrame.getDesktopPane() == null) {
      visualizer.getDesktopPane().add(rrFrame);
    }
    rrFrame.pack();
    /* Place frame at the upper right corner of the visualizer canvas */
    Point visCanvasPos = SwingUtilities.convertPoint(
            visualizer.getCurrentCanvas(),
            visualizer.getCurrentCanvas().getLocation(),
            visualizer.getDesktopPane());
    rrFrame.setLocation(
            visCanvasPos.x + visualizer.getCurrentCanvas().getWidth() - rrFrame.getWidth(),
            visCanvasPos.y);
    /* Try to place on top with focus */
    rrFrame.setLayer(JLayeredPane.MODAL_LAYER);
    rrFrame.setVisible(true);
    rrFrame.moveToFront();
    try {
      rrFrame.setSelected(true);
    }
    catch (PropertyVetoException ex) {
      logger.warn("Failed getting focus");
    }
  }

  @Override
  public Visualizer getVisualizer() {
    return visualizer;
  }
}<|MERGE_RESOLUTION|>--- conflicted
+++ resolved
@@ -112,25 +112,14 @@
 
     /* Spinner GUI components */
     SpinnerNumberModel transmissionModel = new SpinnerNumberModel();
-<<<<<<< HEAD
-    transmissionModel.setValue(new Double(radioMedium.TRANSMITTING_RANGE_2400));
-    transmissionModel.setStepSize(new Double(1.0)); // 1m
-    transmissionModel.setMinimum(new Double(0.0));
-
-    SpinnerNumberModel interferenceModel = new SpinnerNumberModel();
-    interferenceModel.setValue(new Double(radioMedium.INTERFERENCE_RANGE_2400));
-    interferenceModel.setStepSize(new Double(1.0)); // 1m
-    interferenceModel.setMinimum(new Double(0.0));
-=======
-    transmissionModel.setValue(radioMedium.TRANSMITTING_RANGE);
+    transmissionModel.setValue(radioMedium.TRANSMITTING_RANGE_2400);
     transmissionModel.setStepSize(1.0); // 1m
     transmissionModel.setMinimum(0.0);
 
     SpinnerNumberModel interferenceModel = new SpinnerNumberModel();
-    interferenceModel.setValue(radioMedium.INTERFERENCE_RANGE);
+    interferenceModel.setValue(radioMedium.INTERFERENCE_RANGE_2400);
     interferenceModel.setStepSize(1.0); // 1m
     interferenceModel.setMinimum(0.0);
->>>>>>> 979bf199
 
     SpinnerNumberModel successRatioTxModel = new SpinnerNumberModel();
     successRatioTxModel.setValue(radioMedium.SUCCESS_RATIO_TX);
