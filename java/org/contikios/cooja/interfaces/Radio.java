/*
 * Copyright (c) 2006, Swedish Institute of Computer Science. All rights
 * reserved.
 *
 * Redistribution and use in source and binary forms, with or without
 * modification, are permitted provided that the following conditions are met:
 * 1. Redistributions of source code must retain the above copyright notice,
 * this list of conditions and the following disclaimer. 2. Redistributions in
 * binary form must reproduce the above copyright notice, this list of
 * conditions and the following disclaimer in the documentation and/or other
 * materials provided with the distribution. 3. Neither the name of the
 * Institute nor the names of its contributors may be used to endorse or promote
 * products derived from this software without specific prior written
 * permission.
 *
 * THIS SOFTWARE IS PROVIDED BY THE INSTITUTE AND CONTRIBUTORS ``AS IS'' AND ANY
 * EXPRESS OR IMPLIED WARRANTIES, INCLUDING, BUT NOT LIMITED TO, THE IMPLIED
 * WARRANTIES OF MERCHANTABILITY AND FITNESS FOR A PARTICULAR PURPOSE ARE
 * DISCLAIMED. IN NO EVENT SHALL THE INSTITUTE OR CONTRIBUTORS BE LIABLE FOR ANY
 * DIRECT, INDIRECT, INCIDENTAL, SPECIAL, EXEMPLARY, OR CONSEQUENTIAL DAMAGES
 * (INCLUDING, BUT NOT LIMITED TO, PROCUREMENT OF SUBSTITUTE GOODS OR SERVICES;
 * LOSS OF USE, DATA, OR PROFITS; OR BUSINESS INTERRUPTION) HOWEVER CAUSED AND
 * ON ANY THEORY OF LIABILITY, WHETHER IN CONTRACT, STRICT LIABILITY, OR TORT
 * (INCLUDING NEGLIGENCE OR OTHERWISE) ARISING IN ANY WAY OUT OF THE USE OF THIS
 * SOFTWARE, EVEN IF ADVISED OF THE POSSIBILITY OF SUCH DAMAGE.
 *
 */

package org.contikios.cooja.interfaces;

import java.awt.BorderLayout;
import java.awt.event.ActionEvent;
import java.awt.event.ActionListener;
import java.util.Observable;
import java.util.Observer;

import javax.swing.Box;
import javax.swing.JButton;
import javax.swing.JLabel;
import javax.swing.JPanel;

import org.apache.logging.log4j.Logger;
import org.apache.logging.log4j.LogManager;

import org.contikios.cooja.ClassDescription;
import org.contikios.cooja.Mote;
import org.contikios.cooja.MoteInterface;
import org.contikios.cooja.RadioPacket;
import org.contikios.cooja.contikimote.interfaces.ContikiRadio;

/**
 * A mote radio transceiver.
 *
 * @see ContikiRadio
 * @see CustomDataRadio
 * @see NoiseSourceRadio
 *
 * @author Fredrik Osterlind
 */
@ClassDescription("Radio")
public abstract class Radio extends MoteInterface {
  private static final Logger logger = LogManager.getLogger(Radio.class);

  /**
   * Events that radios should notify observers about.
   */
  public enum RadioEvent {
    UNKNOWN, HW_OFF, HW_ON,
    RECEPTION_STARTED, RECEPTION_FINISHED, RECEPTION_INTERFERED,
    TRANSMISSION_STARTED, TRANSMISSION_FINISHED,
    PACKET_TRANSMITTED, CUSTOM_DATA_TRANSMITTED
  }

  /**
   * Register the radio packet that is being received during a connection. This
   * packet should be supplied to the radio medium as soon as possible.
   *
   * @param packet Packet data
   */
  public abstract void setReceivedPacket(RadioPacket packet);

  /**
   * @return Last packet transmitted by radio
   */
  public abstract RadioPacket getLastPacketTransmitted();

  /**
   * @return Last packet received by radio
   */
  public abstract RadioPacket getLastPacketReceived();

  /**
   * Signal that a new reception just begun. This method should normally be
   * called from the radio medium.
   *
   * @see #signalReceptionEnd(Radio)
   * @param sender The source Radio interface of the signal
   */
  public abstract void signalReceptionStart(Radio sender);

  /**
   * Signal that the current reception was ended. This method should normally be
   * called from the radio medium on both destination and interfered radios.
   *
   * @see #signalReceptionStart(Radio sender)
   * @param sender The source Radio interface of the signal
   */
  public abstract void signalReceptionEnd(Radio sender);

  /**
   * Returns last event at this radio. This method should be used to learn the
   * reason when a radio notifies a change to observers.
   *
   * @return Last radio event
   */
  public abstract RadioEvent getLastEvent();

  /**
   * Returns true if this radio is transmitting, or just finished transmitting,
   * data.
   *
   * @see #isReceiving()
   * @return True if radio is transmitting data
   */
  public abstract boolean isTransmitting();

  /**
   * Returns true if this radio is receiving data.
   *
   * @see #isTransmitting()
   * @return True if radio is receiving data
   */
  public abstract boolean isReceiving();

  /**
   * Returns true if this radio had a connection that was dropped due to
   * interference.
   *
   * @return True if this radio is interfered
   */
  public abstract boolean isInterfered();

  /**
   * @return True if the simulated radio transceiver is on
   */
  public abstract boolean isRadioOn();

  /**
   * Interferes with any current reception. If this method is called, the packet
   * will be dropped. This method can be used to simulate radio interference
   * such as high background noise or radio packet collisions.
<<<<<<< HEAD
   *
   * When the radio is no longer interfered, the {@link #signalReceptionEnd(Radio)}
=======
   * <p>
   * When the radio is no longer interfered, the {@link #signalReceptionEnd()}
>>>>>>> 74b3bb56
   * method must be called.
   *
   * @see #signalReceptionEnd(Radio)
   */
  public abstract void interfereAnyReception();

  /**
   * @return Current output power (dBm)
   */
  public abstract double getCurrentOutputPower();

  /**
   * @return Current output power indicator
   */
  public abstract int getCurrentOutputPowerIndicator();

  /**
   * @return Maximum output power indicator
   */
  public abstract int getOutputPowerIndicatorMax();

  /**
   * Indicates if this radio interface sends frames as if they had
   * an invalid SFD.
   * @return True if transmitted frames should behave as if corrupt
   */
  public boolean sendsCorruptFrames() {
    return false;
  }

  /**
   * Returns True if this radio is currently overhearing a frame with
   * an invalid SFD and / or from a different technology.
   *
   * @return True if radio hears frame with invalid SFD
   */
  public boolean isReceivingCorrupt() {
    return false;
  }
  
  /** 
   * Returns the current LQI-value. This might differ from platform to platform 
   * @return Current LQI value.
   *  
   * 
   */
  public int getLQI() throws UnsupportedOperationException {
	  throw new UnsupportedOperationException();
  }

  /**
   * Sets the LQI. This in not supported by all platforms. Also, results may differ
   * from platform to platform. 
   *
   * @param lqi The current LQI
   */
  public void setLQI(int lqi){
  }

  /**
   * @return Current surrounding signal strength
   */
  public abstract double getCurrentSignalStrength();

  /**
   * Sets surrounding signal strength. This method should normally be called by
   * the radio medium.
   *
   * @param signalStrength
   *          Current surrounding signal strength
   */
  public abstract void setCurrentSignalStrength(double signalStrength);

  /**
   * Returns the current radio channel number.
   *
   * @return Current channel number
   */
  public abstract int getChannel();

  /**
   * Returns the radio position.
   * This is typically the position of the mote.
   *
   * @return Radio position
   */
  public abstract Position getPosition();

  /**
   * This is a convenience function.
   * It returns the mote, if any, that holds this radio.
   *
   * @return Mote
   */
  public abstract Mote getMote();


  @Override
  public JPanel getInterfaceVisualizer() {
    JPanel panel = new JPanel(new BorderLayout());
    Box box = Box.createVerticalBox();

    final JLabel statusLabel = new JLabel("");
    final JLabel lastEventLabel = new JLabel("");
    final JLabel channelLabel = new JLabel("");
    final JLabel ssLabel = new JLabel("");
    final JButton updateButton = new JButton("Update SS");

    box.add(statusLabel);
    box.add(lastEventLabel);
    box.add(ssLabel);
    box.add(updateButton);
    box.add(channelLabel);

    updateButton.addActionListener(new ActionListener() {
      @Override
      public void actionPerformed(ActionEvent e) {
        ssLabel.setText("Signal strength (not auto-updated): "
            + String.format("%1.1f", getCurrentSignalStrength()) + " dBm");
      }
    });

    final Observer observer = new Observer() {
      @Override
      public void update(Observable obs, Object obj) {
        if (isTransmitting()) {
          statusLabel.setText("Transmitting");
        } else if (isReceiving() || isReceivingCorrupt()) {
          statusLabel.setText("Receiving");
        } else {
          statusLabel.setText("Listening");
        }

        lastEventLabel.setText("Last event: " + getLastEvent());
        ssLabel.setText("Signal strength (not auto-updated): "
            + String.format("%1.1f", getCurrentSignalStrength()) + " dBm");
        if (getChannel() == -1) {
          channelLabel.setText("Current channel: ALL");
        } else {
          channelLabel.setText("Current channel: " + getChannel());
        }
      }
    };
    this.addObserver(observer);

    observer.update(null, null);

    panel.add(BorderLayout.NORTH, box);
    panel.putClientProperty("intf_obs", observer);
    return panel;
  }

  @Override
  public void releaseInterfaceVisualizer(JPanel panel) {
    Observer observer = (Observer) panel.getClientProperty("intf_obs");
    if (observer == null) {
      logger.fatal("Error when releasing panel, observer is null");
      return;
    }

    this.deleteObserver(observer);
  }
}<|MERGE_RESOLUTION|>--- conflicted
+++ resolved
@@ -149,13 +149,8 @@
    * Interferes with any current reception. If this method is called, the packet
    * will be dropped. This method can be used to simulate radio interference
    * such as high background noise or radio packet collisions.
-<<<<<<< HEAD
-   *
+   * <p>
    * When the radio is no longer interfered, the {@link #signalReceptionEnd(Radio)}
-=======
-   * <p>
-   * When the radio is no longer interfered, the {@link #signalReceptionEnd()}
->>>>>>> 74b3bb56
    * method must be called.
    *
    * @see #signalReceptionEnd(Radio)
