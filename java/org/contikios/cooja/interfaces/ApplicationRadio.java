--- conflicted
+++ resolved
@@ -112,12 +112,8 @@
   }
 
   /* General radio support */
-<<<<<<< HEAD
+  @Override
   public void signalReceptionStart(Radio sender) {
-=======
-  @Override
-  public void signalReceptionStart() {
->>>>>>> f164a3cd
     packetToMote = null;
     if (isInterfered() || isReceiving() || isTransmitting()) {
       interfereAnyReception();
@@ -131,12 +127,8 @@
     this.notifyObservers();
   }
 
-<<<<<<< HEAD
+  @Override
   public void signalReceptionEnd(Radio sender) {
-=======
-  @Override
-  public void signalReceptionEnd() {
->>>>>>> f164a3cd
     //System.out.println("SignalReceptionEnded for node: " + mote.getID() + " intf:" + interfered);
     if (isInterfered() || packetToMote == null) {
       interfered--;
