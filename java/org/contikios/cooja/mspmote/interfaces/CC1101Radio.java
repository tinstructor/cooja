/*
 * Copyright (c) 2012, Thingsquare.
 * All rights reserved.
 *
 * Redistribution and use in source and binary forms, with or without
 * modification, are permitted provided that the following conditions
 * are met:
 * 1. Redistributions of source code must retain the above copyright
 *    notice, this list of conditions and the following disclaimer.
 * 2. Redistributions in binary form must reproduce the above copyright
 *    notice, this list of conditions and the following disclaimer in the
 *    documentation and/or other materials provided with the distribution.
 * 3. Neither the name of the Institute nor the names of its contributors
 *    may be used to endorse or promote products derived from this software
 *    without specific prior written permission.
 *
 * THIS SOFTWARE IS PROVIDED BY THE INSTITUTE AND CONTRIBUTORS ``AS IS'' AND
 * ANY EXPRESS OR IMPLIED WARRANTIES, INCLUDING, BUT NOT LIMITED TO, THE
 * IMPLIED WARRANTIES OF MERCHANTABILITY AND FITNESS FOR A PARTICULAR PURPOSE
 * ARE DISCLAIMED.  IN NO EVENT SHALL THE INSTITUTE OR CONTRIBUTORS BE LIABLE
 * FOR ANY DIRECT, INDIRECT, INCIDENTAL, SPECIAL, EXEMPLARY, OR CONSEQUENTIAL
 * DAMAGES (INCLUDING, BUT NOT LIMITED TO, PROCUREMENT OF SUBSTITUTE GOODS
 * OR SERVICES; LOSS OF USE, DATA, OR PROFITS; OR BUSINESS INTERRUPTION)
 * HOWEVER CAUSED AND ON ANY THEORY OF LIABILITY, WHETHER IN CONTRACT, STRICT
 * LIABILITY, OR TORT (INCLUDING NEGLIGENCE OR OTHERWISE) ARISING IN ANY WAY
 * OUT OF THE USE OF THIS SOFTWARE, EVEN IF ADVISED OF THE POSSIBILITY OF
 * SUCH DAMAGE.
 *
 */

package org.contikios.cooja.mspmote.interfaces;

import org.apache.logging.log4j.Logger;
import org.apache.logging.log4j.LogManager;

import org.contikios.cooja.ClassDescription;
import org.contikios.cooja.Mote;
import org.contikios.cooja.RadioPacket;
import org.contikios.cooja.Simulation;
import org.contikios.cooja.interfaces.CustomDataRadio;
import org.contikios.cooja.interfaces.Position;
import org.contikios.cooja.interfaces.Radio;
import org.contikios.cooja.mspmote.MspMote;
import org.contikios.cooja.mspmote.MspMoteTimeEvent;
import se.sics.mspsim.chip.CC1101;
import se.sics.mspsim.chip.CC1101.ReceiverListener;
import se.sics.mspsim.chip.ChannelListener;
import se.sics.mspsim.chip.RFListener;
import se.sics.mspsim.chip.Radio802154;

/**
 * @author Fredrik Osterlind
 */
@ClassDescription("TI CC1101")
public class CC1101Radio extends Radio implements CustomDataRadio {
	private static final Logger logger = LogManager.getLogger(CC1101Radio.class);

	/**
	 * Cross-level:
	 * Inter-byte delay for delivering cross-level packet bytes.
	 */
	public static final long DELAY_BETWEEN_BYTES =
			(long) (1000.0*Simulation.MILLISECOND/(250000.0/8.0)); /* us. Corresponds to 250kbit/s */

	private RadioEvent lastEvent = RadioEvent.UNKNOWN;

	private final MspMote mote;
	private final CC1101 cc1101;

	private boolean isInterfered = false;
	private boolean isTransmitting = false;
	private boolean isReceiving = false;

	private byte lastOutgoingByte;
	private byte lastIncomingByte;

	private RadioPacket lastOutgoingPacket = null;
	private RadioPacket lastIncomingPacket = null;

	public CC1101Radio(Mote m) {
		this.mote = (MspMote)m;
    Radio802154 r = this.mote.getCPU().getChip(Radio802154.class);
    if (!(r instanceof CC1101)) {
      throw new IllegalStateException("Mote is not equipped with an CC1101 radio");
    }
    this.cc1101 = (CC1101) r;

		cc1101.addRFListener(new RFListener() {
			int len = 0;
			int expLen = 0;
			final byte[] buffer = new byte[256 + 15];
			private boolean gotSynchbyte = false;
			@Override
			public void receivedByte(byte data) {
				if (!isTransmitting()) {
					/* Start transmission */
					lastEvent = RadioEvent.TRANSMISSION_STARTED;
					isTransmitting = true;
					len = 0;
					gotSynchbyte = false;
					/*logger.debug("----- CC1101 TRANSMISSION STARTED -----");*/
					setChanged();
					notifyObservers();
				}
				if (len >= buffer.length) {
					/* Bad size packet, too large */
					logger.debug("Error: bad size: " + len + ", dropping outgoing byte: " + data);
					return;
				}

				/* send this byte to all nodes */
				lastOutgoingByte = data;
				lastEvent = RadioEvent.CUSTOM_DATA_TRANSMITTED;
				setChanged();
				notifyObservers();

				/* Await synch byte */
				if (!gotSynchbyte) {
					if (lastOutgoingByte == CC1101.SYNCH_BYTE_LAST) {
						gotSynchbyte = true;
					}
					return;
				}

				final int HEADERLEN = 1; /* 1x Length byte */
				final int FOOTERLEN = 2; /* TODO Fix CRC in Mspsim's CC1101.java */
				if (len == 0) {
					expLen = (0xff&data) + HEADERLEN + FOOTERLEN;
				}
				buffer[len++] = data;

				if (len == expLen) {
					/*logger.debug("----- CC1101 CUSTOM DATA TRANSMITTED -----");*/

					final byte[] buf = new byte[expLen];
					System.arraycopy(buffer, 0, buf, 0, expLen);
					lastOutgoingPacket = new RadioPacket() {
						@Override
						public byte[] getPacketData() {
							return buf;
						}
					};

					lastEvent = RadioEvent.PACKET_TRANSMITTED;
					/*logger.debug("----- CC1101 PACKET TRANSMITTED -----");*/
					setChanged();
					notifyObservers();

					/*logger.debug("----- CC1101 TRANSMISSION FINISHED -----");*/
					isTransmitting = false;
					lastEvent = RadioEvent.TRANSMISSION_FINISHED;
					setChanged();
					notifyObservers();
					len = 0;
				}
			}
		});

    cc1101.setReceiverListener(new ReceiverListener() {
      @Override
      public void newState(boolean on) {
        if (cc1101.isReadyToReceive()) {
          lastEvent = RadioEvent.HW_ON;
          setChanged();
          notifyObservers();
        } else {
          radioOff();
        }
      }
    });

		cc1101.addChannelListener(new ChannelListener() {
			@Override
			public void channelChanged(int channel) {
				/* XXX Currently assumes zero channel switch time */
				lastEvent = RadioEvent.UNKNOWN;
				setChanged();
				notifyObservers();
			}
		});
	}

	private void radioOff() {
		/* Radio was turned off during transmission.
		 * May for example happen if watchdog triggers */
		if (isTransmitting()) {
			logger.warn("Turning off radio while transmitting, ending packet prematurely");

			/* Simulate end of packet */
			lastOutgoingPacket = new RadioPacket() {
				@Override
				public byte[] getPacketData() {
					return new byte[0];
				}
			};

			lastEvent = RadioEvent.PACKET_TRANSMITTED;
			/*logger.debug("----- CC1101 PACKET TRANSMITTED -----");*/
			setChanged();
			notifyObservers();

			/* Register that transmission ended in radio medium */
			/*logger.debug("----- CC1101 TRANSMISSION FINISHED -----");*/
			isTransmitting = false;
			lastEvent = RadioEvent.TRANSMISSION_FINISHED;
			setChanged();
			notifyObservers();
		}

		lastEvent = RadioEvent.HW_OFF;
		setChanged();
		notifyObservers();
	}

	/* Packet radio support */
	@Override
	public RadioPacket getLastPacketTransmitted() {
		return lastOutgoingPacket;
	}

	@Override
	public RadioPacket getLastPacketReceived() {
		return lastIncomingPacket;
	}

	@Override
	public void setReceivedPacket(RadioPacket packet) {
		lastIncomingPacket = packet;

		/* TODO XXX Need support in CC1101.java */
		/*if (!radio.isReadyToReceive()) {
			logger.warn("Radio receiver not ready, dropping packet data");
			return;
		}*/

		/* Delivering packet bytes with delays */
		byte[] packetData = packet.getPacketData();
		long deliveryTime = getMote().getSimulation().getSimulationTime();
		for (byte b: packetData) {
			if (isInterfered()) {
				b = (byte) 0xFF;
			}

			final byte byteToDeliver = b;
			getMote().getSimulation().scheduleEvent(new MspMoteTimeEvent(mote) {
				@Override
				public void execute(long t) {
					super.execute(t);
					cc1101.receivedByte(byteToDeliver);
					mote.requestImmediateWakeup();
				}
			}, deliveryTime);
			deliveryTime += DELAY_BETWEEN_BYTES;
		}
	}

	/* Custom data radio support */
	@Override
	public Object getLastCustomDataTransmitted() {
		return lastOutgoingByte;
	}

	@Override
	public Object getLastCustomDataReceived() {
		return lastIncomingByte;
	}

	@Override
	public void receiveCustomData(Object data) {
		if (!(data instanceof Byte)) {
			logger.fatal("Bad custom data: " + data);
			return;
		}
		lastIncomingByte = (Byte) data;

		final byte inputByte;
		if (isInterfered()) {
			inputByte = (byte)0xFF;
		} else {
			inputByte = lastIncomingByte;
		}
		mote.getSimulation().scheduleEvent(new MspMoteTimeEvent(mote) {
			@Override
			public void execute(long t) {
				super.execute(t);
				cc1101.receivedByte(inputByte);
				mote.requestImmediateWakeup();
			}
		}, mote.getSimulation().getSimulationTime());

	}

	/* General radio support */
	@Override
	public boolean isTransmitting() {
		return isTransmitting;
	}

	@Override
	public boolean isReceiving() {
		return isReceiving;
	}

	@Override
	public boolean isInterfered() {
		return isInterfered;
	}

	@Override
	public int getChannel() {
		return cc1101.getActiveChannel();
	}

	public int getFrequency() {
		return cc1101.getActiveFrequency();
	}

<<<<<<< HEAD
	public void signalReceptionStart(Radio sender) {
=======
	@Override
	public void signalReceptionStart() {
>>>>>>> 74b3bb56
		isReceiving = true;

		lastEvent = RadioEvent.RECEPTION_STARTED;
		/*logger.debug("----- CC1101 RECEPTION STARTED -----");*/
		setChanged();
		notifyObservers();
	}

<<<<<<< HEAD
	public void signalReceptionEnd(Radio sender) {
=======
	@Override
	public void signalReceptionEnd() {
>>>>>>> 74b3bb56
		/* Deliver packet data */
		isReceiving = false;
		isInterfered = false;

		lastEvent = RadioEvent.RECEPTION_FINISHED;
		/*logger.debug("----- CC1101 RECEPTION FINISHED -----");*/
		setChanged();
		notifyObservers();
	}

	@Override
	public RadioEvent getLastEvent() {
		return lastEvent;
	}

	@Override
	public void interfereAnyReception() {
		isInterfered = true;
		isReceiving = false;
		lastIncomingPacket = null;

		lastEvent = RadioEvent.RECEPTION_INTERFERED;
		/*logger.debug("----- CC1101 RECEPTION INTERFERED -----");*/
		setChanged();
		notifyObservers();
	}

	@Override
	public double getCurrentOutputPower() {
		/* TODO XXX Need support in CC1101.java */
		return 1;
	}
	@Override
	public int getCurrentOutputPowerIndicator() {
		/* TODO XXX Need support in CC1101.java */
		return 10;
	}
	@Override
	public int getOutputPowerIndicatorMax() {
		/* TODO XXX Need support in CC1101.java */
		return 10;
	}


	/**
	 * Last 8 received signal strengths
	 */
	double currentSignalStrength = 0;
	private final double[] rssiLast = new double[8];
	private int rssiLastCounter = 0;

	@Override
	public double getCurrentSignalStrength() {
		return currentSignalStrength;
	}

	@Override
	public void setCurrentSignalStrength(final double signalStrength) {
		if (signalStrength == currentSignalStrength) {
			return; /* ignored */
		}
		currentSignalStrength = signalStrength;
		if (rssiLastCounter == 0) {
			getMote().getSimulation().scheduleEvent(new MspMoteTimeEvent(mote) {
				@Override
				public void execute(long t) {
					super.execute(t);

					/* Update average */
					System.arraycopy(rssiLast, 1, rssiLast, 0, 7);
					rssiLast[7] = currentSignalStrength;
					double avg = 0;
					for (double v: rssiLast) {
						avg += v;
					}
					avg /= rssiLast.length;

					cc1101.setRSSI((int) avg);

					rssiLastCounter--;
					if (rssiLastCounter > 0) {
						mote.getSimulation().scheduleEvent(this, t+DELAY_BETWEEN_BYTES/2);
					}
				}
			}, mote.getSimulation().getSimulationTime());
		}
		rssiLastCounter = 8;
	}

	@Override
	public Mote getMote() {
		return mote;
	}

	@Override
	public Position getPosition() {
		return mote.getInterfaces().getPosition();
	}

  @Override
  public boolean isRadioOn() {
    return cc1101.isReadyToReceive();
  }

  @Override
  public boolean canReceiveFrom(CustomDataRadio radio) {
    if (radio.getClass().equals(this.getClass())) {
      return true;
    }
		return radio.getClass().equals(CC430Radio.class);
	}
}<|MERGE_RESOLUTION|>--- conflicted
+++ resolved
@@ -315,12 +315,8 @@
 		return cc1101.getActiveFrequency();
 	}
 
-<<<<<<< HEAD
+	@Override
 	public void signalReceptionStart(Radio sender) {
-=======
-	@Override
-	public void signalReceptionStart() {
->>>>>>> 74b3bb56
 		isReceiving = true;
 
 		lastEvent = RadioEvent.RECEPTION_STARTED;
@@ -329,12 +325,8 @@
 		notifyObservers();
 	}
 
-<<<<<<< HEAD
+	@Override
 	public void signalReceptionEnd(Radio sender) {
-=======
-	@Override
-	public void signalReceptionEnd() {
->>>>>>> 74b3bb56
 		/* Deliver packet data */
 		isReceiving = false;
 		isInterfered = false;
