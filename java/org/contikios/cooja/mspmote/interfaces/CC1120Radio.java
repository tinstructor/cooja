--- conflicted
+++ resolved
@@ -316,12 +316,8 @@
 		return cc1120.getActiveFrequency();
 	}
 
-<<<<<<< HEAD
+	@Override
 	public void signalReceptionStart(Radio sender) {
-=======
-	@Override
-	public void signalReceptionStart() {
->>>>>>> 74b3bb56
 		isReceiving = true;
 
 		lastEvent = RadioEvent.RECEPTION_STARTED;
@@ -330,12 +326,8 @@
 		notifyObservers();
 	}
 
-<<<<<<< HEAD
+	@Override
 	public void signalReceptionEnd(Radio sender) {
-=======
-	@Override
-	public void signalReceptionEnd() {
->>>>>>> 74b3bb56
 		/* Deliver packet data */
 		isReceiving = false;
 		isInterfered = false;
