--- conflicted
+++ resolved
@@ -318,12 +318,8 @@
 
         Visualizer.unregisterVisualizerSkin(LogisticLossVisualizerSkin.class);
     }
-<<<<<<< HEAD
-
-=======
-  
+
     @Override
->>>>>>> f164a3cd
     public RadioConnection createConnections(Radio sender) {
         RadioConnection newConnection = new RadioConnection(sender);
 
