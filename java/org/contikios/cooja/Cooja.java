/*
 * Copyright (c) 2006, Swedish Institute of Computer Science. All rights
 * reserved.
 *
 * Redistribution and use in source and binary forms, with or without
 * modification, are permitted provided that the following conditions are met:
 * 1. Redistributions of source code must retain the above copyright notice,
 * this list of conditions and the following disclaimer. 2. Redistributions in
 * binary form must reproduce the above copyright notice, this list of
 * conditions and the following disclaimer in the documentation and/or other
 * materials provided with the distribution. 3. Neither the name of the
 * Institute nor the names of its contributors may be used to endorse or promote
 * products derived from this software without specific prior written
 * permission.
 *
 * THIS SOFTWARE IS PROVIDED BY THE INSTITUTE AND CONTRIBUTORS ``AS IS'' AND ANY
 * EXPRESS OR IMPLIED WARRANTIES, INCLUDING, BUT NOT LIMITED TO, THE IMPLIED
 * WARRANTIES OF MERCHANTABILITY AND FITNESS FOR A PARTICULAR PURPOSE ARE
 * DISCLAIMED. IN NO EVENT SHALL THE INSTITUTE OR CONTRIBUTORS BE LIABLE FOR ANY
 * DIRECT, INDIRECT, INCIDENTAL, SPECIAL, EXEMPLARY, OR CONSEQUENTIAL DAMAGES
 * (INCLUDING, BUT NOT LIMITED TO, PROCUREMENT OF SUBSTITUTE GOODS OR SERVICES;
 * LOSS OF USE, DATA, OR PROFITS; OR BUSINESS INTERRUPTION) HOWEVER CAUSED AND
 * ON ANY THEORY OF LIABILITY, WHETHER IN CONTRACT, STRICT LIABILITY, OR TORT
 * (INCLUDING NEGLIGENCE OR OTHERWISE) ARISING IN ANY WAY OUT OF THE USE OF THIS
 * SOFTWARE, EVEN IF ADVISED OF THE POSSIBILITY OF SUCH DAMAGE.
 *
 */

package org.contikios.cooja;

import java.awt.BorderLayout;
import java.awt.Color;
import java.awt.Component;
import java.awt.Container;
import java.awt.Dialog;
import java.awt.Dialog.ModalityType;
import java.awt.Dimension;
import java.awt.Frame;
import java.awt.GraphicsDevice;
import java.awt.GraphicsEnvironment;
import java.awt.GridLayout;
import java.awt.Point;
import java.awt.Rectangle;
import java.awt.Window;
import java.awt.event.ActionEvent;
import java.awt.event.ActionListener;
import java.awt.event.ComponentAdapter;
import java.awt.event.ComponentEvent;
import java.awt.event.KeyEvent;
import java.awt.event.WindowAdapter;
import java.awt.event.WindowEvent;
import java.beans.PropertyVetoException;
import java.io.File;
import java.io.FileInputStream;
import java.io.FileNotFoundException;
import java.io.FileOutputStream;
import java.io.FileReader;
import java.io.IOException;
import java.io.InputStream;
import java.io.OutputStream;
import java.io.PrintStream;
import java.io.StringReader;
import java.lang.reflect.InvocationTargetException;
import java.net.URL;
import java.net.URI;
import java.net.URLClassLoader;
import java.nio.file.Path;
import java.nio.file.Paths;
import java.security.AccessControlException;
import java.text.DecimalFormat;
import java.util.ArrayList;
import java.util.Collection;
import java.util.Enumeration;
import java.util.List;
import java.util.Observable;
import java.util.Observer;
import java.util.Properties;
import java.util.Vector;
import java.util.regex.Matcher;
import java.util.regex.Pattern;
import java.util.zip.GZIPInputStream;
import java.util.zip.GZIPOutputStream;

import javax.swing.AbstractAction;
import javax.swing.Action;
import javax.swing.BorderFactory;
import javax.swing.Box;
import javax.swing.DefaultDesktopManager;
import javax.swing.InputMap;
import javax.swing.JApplet;
import javax.swing.JButton;
import javax.swing.JCheckBox;
import javax.swing.JCheckBoxMenuItem;
import javax.swing.JComponent;
import javax.swing.JDesktopPane;
import javax.swing.JDialog;
import javax.swing.JFileChooser;
import javax.swing.JFrame;
import javax.swing.JInternalFrame;
import javax.swing.JLabel;
import javax.swing.JMenu;
import javax.swing.JMenuBar;
import javax.swing.JMenuItem;
import javax.swing.JOptionPane;
import javax.swing.JPanel;
import javax.swing.JProgressBar;
import javax.swing.JScrollPane;
import javax.swing.JSeparator;
import javax.swing.JTabbedPane;
import javax.swing.JTextPane;
import javax.swing.KeyStroke;
import javax.swing.SwingUtilities;
import javax.swing.ToolTipManager;
import javax.swing.UIManager;
import javax.swing.UIManager.LookAndFeelInfo;
import javax.swing.UnsupportedLookAndFeelException;
import javax.swing.event.MenuEvent;
import javax.swing.event.MenuListener;
import javax.swing.filechooser.FileFilter;

import org.apache.log4j.BasicConfigurator;
import org.apache.log4j.Logger;
import org.apache.log4j.xml.DOMConfigurator;
import org.jdom.Document;
import org.jdom.Element;
import org.jdom.JDOMException;
import org.jdom.input.SAXBuilder;
import org.jdom.output.Format;
import org.jdom.output.XMLOutputter;
import org.contikios.cooja.MoteType.MoteTypeCreationException;
import org.contikios.cooja.VisPlugin.PluginRequiresVisualizationException;
import org.contikios.cooja.contikimote.ContikiMoteType;
import org.contikios.cooja.dialogs.AddMoteDialog;
import org.contikios.cooja.dialogs.BufferSettings;
import org.contikios.cooja.dialogs.ConfigurationWizard;
import org.contikios.cooja.dialogs.CreateSimDialog;
import org.contikios.cooja.dialogs.ExternalToolsDialog;
import org.contikios.cooja.dialogs.MessageList;
import org.contikios.cooja.dialogs.MessageListUI;
import org.contikios.cooja.dialogs.ProjectDirectoriesDialog;
import org.contikios.cooja.plugins.MoteTypeInformation;
import org.contikios.cooja.plugins.ScriptRunner;
import org.contikios.cooja.plugins.SimControl;
import org.contikios.cooja.plugins.SimInformation;
import org.contikios.cooja.util.ExecuteJAR;
import org.contikios.cooja.util.ScnObservable;

/**
 * Main file of COOJA Simulator. Typically contains a visualizer for the
 * simulator, but can also be started without visualizer.
 *
 * This class loads external Java classes (in extension directories), and handles the
 * COOJA plugins as well as the configuration system. If provides a number of
 * help methods for the rest of the COOJA system, and is the starting point for
 * loading and saving simulation configs.
 *
 * @author Fredrik Osterlind
 */
public class Cooja extends Observable {
  private static JFrame frame = null;
  private static JApplet applet = null;
  private static final long serialVersionUID = 1L;
  private static Logger logger = Logger.getLogger(Cooja.class);

  /**
   * External tools configuration.
   */
  public static final String EXTERNAL_TOOLS_SETTINGS_FILENAME = "/external_tools.config";

  /**
   * External tools default Win32 settings filename.
   */
  public static final String EXTERNAL_TOOLS_WIN32_SETTINGS_FILENAME = "/external_tools_win32.config";

  /**
   * External tools default Mac OS X settings filename.
   */
  public static final String EXTERNAL_TOOLS_MACOSX_SETTINGS_FILENAME = "/external_tools_macosx.config";

  /**
   * External tools default FreeBSD settings filename.
   */
  public static final String EXTERNAL_TOOLS_FREEBSD_SETTINGS_FILENAME = "/external_tools_freebsd.config";

  /**
   * External tools default Linux/Unix settings filename.
   */
  public static final String EXTERNAL_TOOLS_LINUX_SETTINGS_FILENAME = "/external_tools_linux.config";

  /**
   * External tools default Linux/Unix settings filename for 64 bit architectures.
   * Tested on Intel 64-bit Gentoo Linux.
   */
  public static final String EXTERNAL_TOOLS_LINUX_64_SETTINGS_FILENAME = "/external_tools_linux_64.config";

  /**
   * External tools user settings filename.
   */
  public static final String EXTERNAL_TOOLS_USER_SETTINGS_FILENAME = ".cooja.user.properties";
  public static File externalToolsUserSettingsFile;
  private static boolean externalToolsUserSettingsFileReadOnly = false;

  private static String specifiedCoojaPath = null;
  private static String specifiedContikiPath = null;

  /**
   * Logger settings filename.
   */
  public static final String LOG_CONFIG_FILE = "log4j_config.xml";

  /**
   * Default extension configuration filename.
   */
  public static String PROJECT_DEFAULT_CONFIG_FILENAME = null;

  /**
   * User extension configuration filename.
   */
  public static final String PROJECT_CONFIG_FILENAME = "cooja.config";

  /**
   * File filter only showing saved simulations files (*.csc).
   */
  public static final FileFilter SAVED_SIMULATIONS_FILES = new FileFilter() {
    public boolean accept(File file) {
      if (file.isDirectory()) {
        return true;
      }

      if (file.getName().endsWith(".csc")) {
        return true;
      }
      if (file.getName().endsWith(".csc.gz")) {
        return true;
      }

      return false;
    }
    public String getDescription() {
      return "Cooja simulation (.csc, .csc.gz)";
    }
    public String toString() {
      return ".csc";
    }
  };

  // External tools setting names
  public static Properties defaultExternalToolsSettings;
  public static Properties currentExternalToolsSettings;

  private static final String externalToolsSettingNames[] = new String[] {
    "PATH_COOJA",
    "PATH_CONTIKI", "PATH_COOJA_CORE_RELATIVE","PATH_APPS",
    "PATH_APPSEARCH",
    "PATH_CONTIKI_NG_BUILD_DIR",

    "PATH_MAKE",
    "PATH_SHELL",
    "PATH_C_COMPILER", "COMPILER_ARGS",
    "PATH_LINKER", "LINK_COMMAND_1", "LINK_COMMAND_2",
    "PATH_AR", "AR_COMMAND_1", "AR_COMMAND_2",
    "PATH_OBJDUMP", "OBJDUMP_ARGS",
    "PATH_OBJCOPY",
    "PATH_JAVAC",

    "CONTIKI_STANDARD_PROCESSES",

    "CMD_GREP_PROCESSES", "REGEXP_PARSE_PROCESSES",
    "CMD_GREP_INTERFACES", "REGEXP_PARSE_INTERFACES",
    "CMD_GREP_SENSORS", "REGEXP_PARSE_SENSORS",

    "DEFAULT_PROJECTDIRS",
    "CORECOMM_TEMPLATE_FILENAME",

    "PARSE_WITH_COMMAND",

    "MAPFILE_DATA_START", "MAPFILE_DATA_SIZE",
    "MAPFILE_BSS_START", "MAPFILE_BSS_SIZE",
    "MAPFILE_COMMON_START", "MAPFILE_COMMON_SIZE",
    "MAPFILE_VAR_NAME",
    "MAPFILE_VAR_ADDRESS_1", "MAPFILE_VAR_ADDRESS_2",
    "MAPFILE_VAR_SIZE_1", "MAPFILE_VAR_SIZE_2",

    "PARSE_COMMAND",
    "COMMAND_VAR_NAME_ADDRESS_SIZE",
    "COMMAND_DATA_START", "COMMAND_DATA_END",
    "COMMAND_BSS_START", "COMMAND_BSS_END",
    "COMMAND_COMMON_START", "COMMAND_COMMON_END",

    "HIDE_WARNINGS"
  };

  private static final int FRAME_NEW_OFFSET = 30;

  private static final int FRAME_STANDARD_WIDTH = 150;

  private static final int FRAME_STANDARD_HEIGHT = 300;

  private static final String WINDOW_TITLE = "Cooja: The Contiki Network Simulator";

  private Cooja cooja;

  private Simulation mySimulation;

  protected GUIEventHandler guiEventHandler = new GUIEventHandler();

  private JMenu menuMoteTypeClasses, menuMoteTypes;

  private JMenu menuOpenSimulation;
  private boolean hasFileHistoryChanged;

  private Vector<Class<? extends Plugin>> menuMotePluginClasses = new Vector<Class<? extends Plugin>>();

  private JDesktopPane myDesktopPane;

  private Vector<Plugin> startedPlugins = new Vector<Plugin>();

  private ArrayList<GUIAction> guiActions = new ArrayList<GUIAction>();

  // Platform configuration variables
  // Maintained via method reparseProjectConfig()
  private ProjectConfig projectConfig;

  private ArrayList<COOJAProject> currentProjects = new ArrayList<COOJAProject>();

  public ClassLoader projectDirClassLoader;

  private Vector<Class<? extends MoteType>> moteTypeClasses = new Vector<Class<? extends MoteType>>();

  private Vector<Class<? extends Plugin>> pluginClasses = new Vector<Class<? extends Plugin>>();

  private Vector<Class<? extends RadioMedium>> radioMediumClasses = new Vector<Class<? extends RadioMedium>>();

  private Vector<Class<? extends Positioner>> positionerClasses = new Vector<Class<? extends Positioner>>();


  private ScnObservable moteHighlightObservable = new ScnObservable();

  private ScnObservable moteRelationObservable = new ScnObservable();

  private JTextPane quickHelpTextPane;
  private JScrollPane quickHelpScroll;
  private Properties quickHelpProperties = null; /* quickhelp.txt */

  /**
   * Mote relation (directed).
   */
  public static class MoteRelation {
    public Mote source;
    public Mote dest;
    public Color color;
    public MoteRelation(Mote source, Mote dest, Color color) {
      this.source = source;
      this.dest = dest;
      this.color = color;
    }
  }
  private ArrayList<MoteRelation> moteRelations = new ArrayList<MoteRelation>();

  /**
   * Creates a new COOJA Simulator GUI.
   *
   * @param desktop Desktop pane
   */
  public Cooja(JDesktopPane desktop) {
    cooja = this;
    mySimulation = null;
    myDesktopPane = desktop;

    /* Help panel */
    quickHelpTextPane = new JTextPane();
    quickHelpTextPane.setContentType("text/html");
    quickHelpTextPane.setEditable(false);
    quickHelpTextPane.setVisible(false);
    quickHelpScroll = new JScrollPane(quickHelpTextPane, JScrollPane.VERTICAL_SCROLLBAR_AS_NEEDED, JScrollPane.HORIZONTAL_SCROLLBAR_NEVER);
    quickHelpScroll.setPreferredSize(new Dimension(200, 0));
    quickHelpScroll.setBorder(BorderFactory.createCompoundBorder(
        BorderFactory.createLineBorder(Color.GRAY),
        BorderFactory.createEmptyBorder(0, 3, 0, 0)
    ));
    quickHelpScroll.setVisible(false);
    loadQuickHelp("GETTING_STARTED");

    // Load default and overwrite with user settings (if any)
    loadExternalToolsDefaultSettings();
    loadExternalToolsUserSettings();

    final boolean showQuickhelp = getExternalToolsSetting("SHOW_QUICKHELP", "true").equalsIgnoreCase("true");
    if (showQuickhelp) {
      SwingUtilities.invokeLater(new Runnable() {
        public void run() {
          JCheckBoxMenuItem checkBox = ((JCheckBoxMenuItem)showQuickHelpAction.getValue("checkbox"));
          if (checkBox == null) {
            return;
          }
          if (checkBox.isSelected()) {
            return;
          }
          checkBox.doClick();
        }
      });
    }

    /* Debugging - Break on repaints outside EDT */
    /*RepaintManager.setCurrentManager(new RepaintManager() {
      public void addDirtyRegion(JComponent comp, int a, int b, int c, int d) {
        if(!java.awt.EventQueue.isDispatchThread()) {
          throw new RuntimeException("Repainting outside EDT");
        }
        super.addDirtyRegion(comp, a, b, c, d);
      }
    });*/

    // Register default extension directories
    String defaultProjectDirs = getExternalToolsSetting("DEFAULT_PROJECTDIRS", null);
    if (defaultProjectDirs != null && defaultProjectDirs.length() > 0) {
      String[] arr = defaultProjectDirs.split(";");
      for (String p : arr) {
        File projectDir = restorePortablePath(new File(p));
        currentProjects.add(new COOJAProject(projectDir));
      }
    }
    
    //Scan for projects
    String searchProjectDirs = getExternalToolsSetting("PATH_APPSEARCH", null);
    if (searchProjectDirs != null && searchProjectDirs.length() > 0) {
      String[] arr = searchProjectDirs.split(";");
      for (String d : arr) {
    	  File searchDir = restorePortablePath(new File(d));
    	  File[] projects = COOJAProject.sarchProjects(searchDir, 3);
    	  if(projects == null) continue;
    	  for(File p : projects){
    		  currentProjects.add(new COOJAProject(p));
    	  }
      }
    }

    /* Parse current extension configuration */
    try {
      reparseProjectConfig();
    } catch (ParseProjectsException e) {
      logger.fatal("Error when loading extensions: " + e.getMessage(), e);
      if (isVisualized()) {
      	JOptionPane.showMessageDialog(Cooja.getTopParentContainer(),
      			"All Cooja extensions could not load.\n\n" +
      			"To manage Cooja extensions:\n" +
      			"Menu->Settings->Cooja extensions",
      			"Reconfigure Cooja extensions", JOptionPane.INFORMATION_MESSAGE);
      	showErrorDialog(getTopParentContainer(), "Cooja extensions load error", e, false);
      }
    }

    // Start all standard GUI plugins
    for (Class<? extends Plugin> pluginClass : pluginClasses) {
      int pluginType = pluginClass.getAnnotation(PluginType.class).value();
      if (pluginType == PluginType.COOJA_STANDARD_PLUGIN) {
        tryStartPlugin(pluginClass, this, null, null);
      }
    }

    Runtime.getRuntime().addShutdownHook(new ShutdownHandler(this));
  }


  /**
   * Add mote highlight observer.
   *
   * @see #deleteMoteHighlightObserver(Observer)
   * @param newObserver
   *          New observer
   */
  public void addMoteHighlightObserver(Observer newObserver) {
    moteHighlightObservable.addObserver(newObserver);
  }

  /**
   * Delete mote highlight observer.
   *
   * @see #addMoteHighlightObserver(Observer)
   * @param observer
   *          Observer to delete
   */
  public void deleteMoteHighlightObserver(Observer observer) {
    moteHighlightObservable.deleteObserver(observer);
  }

  /**
   * @return True if simulator is visualized
   */
  public static boolean isVisualized() {
    return isVisualizedInFrame() || isVisualizedInApplet();
  }

  public static Container getTopParentContainer() {
    if (isVisualizedInFrame()) {
      return frame;
    }

    if (isVisualizedInApplet()) {
      /* Find parent frame for applet */
      Container container = applet;
      while((container = container.getParent()) != null){
        if (container instanceof Frame) {
          return container;
        }
        if (container instanceof Dialog) {
          return container;
        }
        if (container instanceof Window) {
          return container;
        }
      }

      logger.fatal("Returning null top owner container");
    }

    return null;
  }

  public static boolean isVisualizedInFrame() {
    return frame != null;
  }

  public static URL getAppletCodeBase() {
    return applet.getCodeBase();
  }

  public static boolean isVisualizedInApplet() {
    return applet != null;
  }

  /**
   * Tries to create/remove simulator visualizer.
   *
   * @param visualized Visualized
   */
  public void setVisualizedInFrame(boolean visualized) {
    if (visualized) {
      if (!isVisualizedInFrame()) {
        configureFrame(cooja, false);
      }
    } else {
      if (frame != null) {
        frame.setVisible(false);
        frame.dispose();
        frame = null;
      }
    }
  }

  public File getLastOpenedFile() {
    // Fetch current history
    String[] historyArray = getExternalToolsSetting("SIMCFG_HISTORY", "").split(";");
    return historyArray.length > 0 ? new File(historyArray[0]) : null;
  }

  public File[] getFileHistory() {
    // Fetch current history
    String[] historyArray = getExternalToolsSetting("SIMCFG_HISTORY", "").split(";");
    File[] history = new File[historyArray.length];
    for (int i = 0; i < historyArray.length; i++) {
      history[i] = new File(historyArray[i]);
    }
    return history;
  }

  public void addToFileHistory(File file) {
    // Fetch current history
    String[] history = getExternalToolsSetting("SIMCFG_HISTORY", "").split(";");
    String newFile = file.getAbsolutePath();
    if (history.length > 0 && history[0].equals(newFile)) {
      // File already added
      return;
    }
    // Create new history
    StringBuilder newHistory = new StringBuilder();
    newHistory.append(newFile);
    for (int i = 0, count = 1; i < history.length && count < 10; i++) {
      String historyFile = history[i];
      if (newFile.equals(historyFile) || historyFile.length() == 0) {
        // File already added or empty file name
      } else {
        newHistory.append(';').append(historyFile);
        count++;
      }
    }
    setExternalToolsSetting("SIMCFG_HISTORY", newHistory.toString());
    saveExternalToolsUserSettings();
    hasFileHistoryChanged = true;
  }

  private void updateOpenHistoryMenuItems() {
    if (isVisualizedInApplet()) {
      return;
    }
    if (!hasFileHistoryChanged) {
      return;
    }
    hasFileHistoryChanged = false;

    File[] openFilesHistory = getFileHistory();
    updateOpenHistoryMenuItems(openFilesHistory);
  }

  private void populateMenuWithHistory(JMenu menu, final boolean quick, File[] openFilesHistory) {
    JMenuItem lastItem;
    int index = 0;
    for (File file: openFilesHistory) {
      if (index < 10) {
        char mnemonic = (char) ('0' + (++index % 10));
        lastItem = new JMenuItem(mnemonic + " " + file.getName());
        lastItem.setMnemonic(mnemonic);
      } else {
        lastItem = new JMenuItem(file.getName());
      }
      final File f = file;
      lastItem.addActionListener(new ActionListener() {
  			public void actionPerformed(ActionEvent e) {
  				doLoadConfigAsync(true, quick, f);
  			}
      });
      lastItem.putClientProperty("file", file);
      lastItem.setToolTipText(file.getAbsolutePath());
      menu.add(lastItem);
    }
  }

  private void doLoadConfigAsync(final boolean ask, final boolean quick, final File file) {
    new Thread(new Runnable() {
      public void run() {
        cooja.doLoadConfig(ask, quick, file, null);
      }
    }).start();
  }
  private void updateOpenHistoryMenuItems(File[] openFilesHistory) {
  	menuOpenSimulation.removeAll();

    /* Reconfigure submenu */
    JMenu reconfigureMenu = new JMenu("Open and Reconfigure");
    JMenuItem browseItem2 = new JMenuItem("Browse...");
    browseItem2.addActionListener(new ActionListener() {
			public void actionPerformed(ActionEvent e) {
				doLoadConfigAsync(true, false, null);
			}
    });
    reconfigureMenu.add(browseItem2);
    reconfigureMenu.add(new JSeparator());
    populateMenuWithHistory(reconfigureMenu, false, openFilesHistory);

    /* Open menu */
    JMenuItem browseItem = new JMenuItem("Browse...");
    browseItem.addActionListener(new ActionListener() {
			public void actionPerformed(ActionEvent e) {
				doLoadConfigAsync(true, true, null);
			}
    });
    menuOpenSimulation.add(browseItem);
    menuOpenSimulation.add(new JSeparator());
    menuOpenSimulation.add(reconfigureMenu);
    menuOpenSimulation.add(new JSeparator());
    populateMenuWithHistory(menuOpenSimulation, true, openFilesHistory);
  }

  /**
   * Enables/disables menues and menu items depending on whether a simulation is loaded etc.
   */
  void updateGUIComponentState() {
    if (!isVisualized()) {
      return;
    }

    /* Update action state */
    for (GUIAction a: guiActions) {
      a.setEnabled(a.shouldBeEnabled());
    }

    /* Mote and mote type menues */
    if (menuMoteTypeClasses != null) {
      menuMoteTypeClasses.setEnabled(getSimulation() != null);
    }
    if (menuMoteTypes != null) {
      menuMoteTypes.setEnabled(getSimulation() != null);
    }
  }

  private JMenuBar createMenuBar() {

    JMenuItem menuItem;

    /* Prepare GUI actions */
    guiActions.add(newSimulationAction);
    guiActions.add(closeSimulationAction);
    guiActions.add(reloadSimulationAction);
    guiActions.add(reloadRandomSimulationAction);
    guiActions.add(saveSimulationAction);
    /*    guiActions.add(closePluginsAction);*/
    guiActions.add(exportExecutableJARAction);
    guiActions.add(exitCoojaAction);
    guiActions.add(startStopSimulationAction);
    guiActions.add(removeAllMotesAction);
    guiActions.add(showBufferSettingsAction);

    /* Menus */
    JMenuBar menuBar = new JMenuBar();
    JMenu fileMenu = new JMenu("File");
    JMenu simulationMenu = new JMenu("Simulation");
    JMenu motesMenu = new JMenu("Motes");
    final JMenu toolsMenu = new JMenu("Tools");
    JMenu settingsMenu = new JMenu("Settings");
    JMenu helpMenu = new JMenu("Help");

    menuBar.add(fileMenu);
    menuBar.add(simulationMenu);
    menuBar.add(motesMenu);
    menuBar.add(toolsMenu);
    menuBar.add(settingsMenu);
    menuBar.add(helpMenu);

    fileMenu.setMnemonic(KeyEvent.VK_F);
    simulationMenu.setMnemonic(KeyEvent.VK_S);
    motesMenu.setMnemonic(KeyEvent.VK_M);
    toolsMenu.setMnemonic(KeyEvent.VK_T);
    helpMenu.setMnemonic(KeyEvent.VK_H);

    /* File menu */
    fileMenu.addMenuListener(new MenuListener() {
      public void menuSelected(MenuEvent e) {
        updateGUIComponentState();
        updateOpenHistoryMenuItems();
      }
      public void menuDeselected(MenuEvent e) {
      }

      public void menuCanceled(MenuEvent e) {
      }
    });

    fileMenu.add(new JMenuItem(newSimulationAction));

    menuOpenSimulation = new JMenu("Open simulation");
    menuOpenSimulation.setMnemonic(KeyEvent.VK_O);
    fileMenu.add(menuOpenSimulation);
    if (isVisualizedInApplet()) {
      menuOpenSimulation.setEnabled(false);
      menuOpenSimulation.setToolTipText("Not available in applet version");
    }

    fileMenu.add(new JMenuItem(closeSimulationAction));

    hasFileHistoryChanged = true;

    fileMenu.add(new JMenuItem(saveSimulationAction));

    fileMenu.add(new JMenuItem(exportExecutableJARAction));

    /*    menu.addSeparator();*/

    /*    menu.add(new JMenuItem(closePluginsAction));*/

    fileMenu.addSeparator();

    fileMenu.add(new JMenuItem(exitCoojaAction));

    /* Simulation menu */
    simulationMenu.addMenuListener(new MenuListener() {
      public void menuSelected(MenuEvent e) {
        updateGUIComponentState();
      }
      public void menuDeselected(MenuEvent e) {
      }
      public void menuCanceled(MenuEvent e) {
      }
    });

    simulationMenu.add(new JMenuItem(startStopSimulationAction));

    JMenuItem reloadSimulationMenuItem = new JMenu("Reload simulation");
    reloadSimulationMenuItem.add(new JMenuItem(reloadSimulationAction));
    reloadSimulationMenuItem.add(new JMenuItem(reloadRandomSimulationAction));
    simulationMenu.add(reloadSimulationMenuItem);

    GUIAction guiAction = new StartPluginGUIAction("Control panel...");
    menuItem = new JMenuItem(guiAction);
    guiActions.add(guiAction);
    menuItem.setMnemonic(KeyEvent.VK_C);
    menuItem.putClientProperty("class", SimControl.class);
    simulationMenu.add(menuItem);

    guiAction = new StartPluginGUIAction("Simulation...");
    menuItem = new JMenuItem(guiAction);
    guiActions.add(guiAction);
    menuItem.setMnemonic(KeyEvent.VK_I);
    menuItem.putClientProperty("class", SimInformation.class);
    simulationMenu.add(menuItem);

    // Mote type menu
    motesMenu.addMenuListener(new MenuListener() {
      public void menuSelected(MenuEvent e) {
        updateGUIComponentState();
      }
      public void menuDeselected(MenuEvent e) {
      }
      public void menuCanceled(MenuEvent e) {
      }
    });

    // Mote type classes sub menu
    menuMoteTypeClasses = new JMenu("Create new mote type");
    menuMoteTypeClasses.setMnemonic(KeyEvent.VK_C);
    menuMoteTypeClasses.addMenuListener(new MenuListener() {
      public void menuSelected(MenuEvent e) {
        // Clear menu
        menuMoteTypeClasses.removeAll();

        // Recreate menu items
        JMenuItem menuItem;

        for (Class<? extends MoteType> moteTypeClass : moteTypeClasses) {
          /* Sort mote types according to abstraction level */
          String abstractionLevelDescription = Cooja.getAbstractionLevelDescriptionOf(moteTypeClass);
          if(abstractionLevelDescription == null) {
            abstractionLevelDescription = "[unknown cross-level]";
          }

          /* Check if abstraction description already exists */
          JSeparator abstractionLevelSeparator = null;
          for (Component component: menuMoteTypeClasses.getMenuComponents()) {
            if (component == null || !(component instanceof JSeparator)) {
              continue;
            }
            JSeparator existing = (JSeparator) component;
            if (abstractionLevelDescription.equals(existing.getToolTipText())) {
              abstractionLevelSeparator = existing;
              break;
            }
          }
          if (abstractionLevelSeparator == null) {
            abstractionLevelSeparator = new JSeparator();
            abstractionLevelSeparator.setToolTipText(abstractionLevelDescription);
            menuMoteTypeClasses.add(abstractionLevelSeparator);
          }

          String description = Cooja.getDescriptionOf(moteTypeClass);
          menuItem = new JMenuItem(description + "...");
          menuItem.setActionCommand("create mote type");
          menuItem.putClientProperty("class", moteTypeClass);
        /*  menuItem.setToolTipText(abstractionLevelDescription);*/
          menuItem.addActionListener(guiEventHandler);
          if (isVisualizedInApplet() && moteTypeClass.equals(ContikiMoteType.class)) {
            menuItem.setEnabled(false);
            menuItem.setToolTipText("Not available in applet version");
          }

          /* Add new item directly after cross level separator */
          for (int i=0; i < menuMoteTypeClasses.getMenuComponentCount(); i++) {
            if (menuMoteTypeClasses.getMenuComponent(i) == abstractionLevelSeparator) {
              menuMoteTypeClasses.add(menuItem, i+1);
              break;
            }
          }
        }
      }

      public void menuDeselected(MenuEvent e) {
      }

      public void menuCanceled(MenuEvent e) {
      }
    });




    // Mote menu
    motesMenu.addMenuListener(new MenuListener() {
      public void menuSelected(MenuEvent e) {
        updateGUIComponentState();
      }
      public void menuDeselected(MenuEvent e) {
      }
      public void menuCanceled(MenuEvent e) {
      }
    });


    // Mote types sub menu
    menuMoteTypes = new JMenu("Add motes");
    menuMoteTypes.setMnemonic(KeyEvent.VK_A);
    menuMoteTypes.addMenuListener(new MenuListener() {
      public void menuSelected(MenuEvent e) {
        // Clear menu
        menuMoteTypes.removeAll();



        if (mySimulation != null) {

          // Recreate menu items
          JMenuItem menuItem;

          for (MoteType moteType : mySimulation.getMoteTypes()) {
            menuItem = new JMenuItem(moteType.getDescription());
            menuItem.setActionCommand("add motes");
            menuItem.setToolTipText(getDescriptionOf(moteType.getClass()));
            menuItem.putClientProperty("motetype", moteType);
            menuItem.addActionListener(guiEventHandler);
            menuMoteTypes.add(menuItem);
          }

          if(mySimulation.getMoteTypes().length > 0) {
            menuMoteTypes.add(new JSeparator());
          }
        }


        menuMoteTypes.add(menuMoteTypeClasses);
      }

      public void menuDeselected(MenuEvent e) {
      }

      public void menuCanceled(MenuEvent e) {
      }
    });
    motesMenu.add(menuMoteTypes);

    guiAction = new StartPluginGUIAction("Mote types...");
    menuItem = new JMenuItem(guiAction);
    guiActions.add(guiAction);
    menuItem.putClientProperty("class", MoteTypeInformation.class);

    motesMenu.add(menuItem);

    motesMenu.add(new JMenuItem(removeAllMotesAction));

    /* Tools menu */
    toolsMenu.addMenuListener(new MenuListener() {
      private ActionListener menuItemListener = new ActionListener() {
        public void actionPerformed(ActionEvent e) {
          Object pluginClass = ((JMenuItem)e.getSource()).getClientProperty("class");
          Object mote = ((JMenuItem)e.getSource()).getClientProperty("mote");
          tryStartPlugin((Class<? extends Plugin>) pluginClass, cooja, getSimulation(), (Mote)mote);
        }
      };
      private JMenuItem createMenuItem(Class<? extends Plugin> newPluginClass, int pluginType) {
        String description = getDescriptionOf(newPluginClass);
        JMenuItem menuItem = new JMenuItem(description + "...");
        menuItem.putClientProperty("class", newPluginClass);
        menuItem.addActionListener(menuItemListener);

        String tooltip = "<html><pre>";
        if (pluginType == PluginType.COOJA_PLUGIN || pluginType == PluginType.COOJA_STANDARD_PLUGIN) {
          tooltip += "Cooja plugin: ";
        } else if (pluginType == PluginType.SIM_PLUGIN || pluginType == PluginType.SIM_STANDARD_PLUGIN
        		|| pluginType == PluginType.SIM_CONTROL_PLUGIN) {
          tooltip += "Simulation plugin: ";
          if (getSimulation() == null) {
            menuItem.setEnabled(false);
          }
        } else if (pluginType == PluginType.MOTE_PLUGIN) {
          tooltip += "Mote plugin: ";
        }
        tooltip += description + " (" + newPluginClass.getName() + ")";

        /* Check if simulation plugin depends on any particular radio medium */
        if ((pluginType == PluginType.SIM_PLUGIN || pluginType == PluginType.SIM_STANDARD_PLUGIN
        		|| pluginType == PluginType.SIM_CONTROL_PLUGIN) && (getSimulation() != null)) {
          if (newPluginClass.getAnnotation(SupportedArguments.class) != null) {
            boolean active = false;
            Class<? extends RadioMedium>[] radioMediums = newPluginClass.getAnnotation(SupportedArguments.class).radioMediums();
            for (Class<? extends Object> o: radioMediums) {
              if (o.isAssignableFrom(getSimulation().getRadioMedium().getClass())) {
                active = true;
                break;
              }
            }
            if (!active) {
              menuItem.setVisible(false);
            }
          }
        }

        /* Check if plugin was imported by a extension directory */
        File project =
          getProjectConfig().getUserProjectDefining(Cooja.class, "PLUGINS", newPluginClass.getName());
        if (project != null) {
          tooltip += "\nLoaded by extension: " + project.getPath();
        }

        tooltip += "</html>";
        /*menuItem.setToolTipText(tooltip);*/
        return menuItem;
      }

      public void menuSelected(MenuEvent e) {
        /* Populate tools menu */
        toolsMenu.removeAll();

        /* Cooja plugins */
        boolean hasCoojaPlugins = false;
        for (Class<? extends Plugin> pluginClass: pluginClasses) {
          int pluginType = pluginClass.getAnnotation(PluginType.class).value();
          if (pluginType != PluginType.COOJA_PLUGIN && pluginType != PluginType.COOJA_STANDARD_PLUGIN) {
            continue;
          }
          toolsMenu.add(createMenuItem(pluginClass, pluginType));
          hasCoojaPlugins = true;
        }

        /* Simulation plugins */
        boolean hasSimPlugins = false;
        for (Class<? extends Plugin> pluginClass: pluginClasses) {
          if (pluginClass.equals(SimControl.class)) {
            continue; /* ignore */
          }
          if (pluginClass.equals(SimInformation.class)) {
            continue; /* ignore */
          }
          if (pluginClass.equals(MoteTypeInformation.class)) {
            continue; /* ignore */
          }

          int pluginType = pluginClass.getAnnotation(PluginType.class).value();
          if (pluginType != PluginType.SIM_PLUGIN && pluginType != PluginType.SIM_STANDARD_PLUGIN
        		  && pluginType != PluginType.SIM_CONTROL_PLUGIN) {
            continue;
          }

          if (hasCoojaPlugins) {
            hasCoojaPlugins = false;
            toolsMenu.addSeparator();
          }

          toolsMenu.add(createMenuItem(pluginClass, pluginType));
          hasSimPlugins = true;
        }

        for (Class<? extends Plugin> pluginClass: pluginClasses) {
          int pluginType = pluginClass.getAnnotation(PluginType.class).value();
          if (pluginType != PluginType.MOTE_PLUGIN) {
            continue;
          }

          if (hasSimPlugins) {
            hasSimPlugins = false;
            toolsMenu.addSeparator();
          }

          toolsMenu.add(createMotePluginsSubmenu(pluginClass));
        }
      }
      public void menuDeselected(MenuEvent e) {
      }
      public void menuCanceled(MenuEvent e) {
      }
    });

    // Settings menu
    settingsMenu.addMenuListener(new MenuListener() {
      public void menuSelected(MenuEvent e) {
        updateGUIComponentState();
      }
      public void menuDeselected(MenuEvent e) {
      }
      public void menuCanceled(MenuEvent e) {
      }
    });

    menuItem = new JMenuItem("External tools paths...");
    menuItem.setActionCommand("edit paths");
    menuItem.addActionListener(guiEventHandler);
    settingsMenu.add(menuItem);
    if (isVisualizedInApplet()) {
      menuItem.setEnabled(false);
      menuItem.setToolTipText("Not available in applet version");
    }

    menuItem = new JMenuItem("Cooja extensions...");
    menuItem.setActionCommand("manage extensions");
    menuItem.addActionListener(guiEventHandler);
    settingsMenu.add(menuItem);
    if (isVisualizedInApplet()) {
      menuItem.setEnabled(false);
      menuItem.setToolTipText("Not available in applet version");
    }

    menuItem = new JMenuItem("Cooja mote configuration wizard...");
    menuItem.setActionCommand("configuration wizard");
    menuItem.addActionListener(guiEventHandler);
    settingsMenu.add(menuItem);
    if (isVisualizedInApplet()) {
      menuItem.setEnabled(false);
      menuItem.setToolTipText("Not available in applet version");
    }

    settingsMenu.add(new JMenuItem(showBufferSettingsAction));

    /* Help */
    helpMenu.add(new JMenuItem(showGettingStartedAction));
    helpMenu.add(new JMenuItem(showKeyboardShortcutsAction));
    JCheckBoxMenuItem checkBox = new JCheckBoxMenuItem(showQuickHelpAction);
    showQuickHelpAction.putValue("checkbox", checkBox);
    helpMenu.add(checkBox);

    helpMenu.addSeparator();

    menuItem = new JMenuItem("Java version: "
        + System.getProperty("java.version") + " ("
        + System.getProperty("java.vendor") + ")");
    menuItem.setEnabled(false);
    helpMenu.add(menuItem);
    menuItem = new JMenuItem("System \"os.arch\": "
        + System.getProperty("os.arch"));
    menuItem.setEnabled(false);
    helpMenu.add(menuItem);
    menuItem = new JMenuItem("System \"sun.arch.data.model\": "
        + System.getProperty("sun.arch.data.model"));
    menuItem.setEnabled(false);
    helpMenu.add(menuItem);

    return menuBar;
  }

  private static void configureFrame(final Cooja gui, boolean createSimDialog) {

    if (frame == null) {
      frame = new JFrame(WINDOW_TITLE);
    }
    frame.setDefaultCloseOperation(JFrame.DO_NOTHING_ON_CLOSE);

    /* Menu bar */
    frame.setJMenuBar(gui.createMenuBar());

    /* Scrollable desktop */
    JComponent desktop = gui.getDesktopPane();
    desktop.setOpaque(true);

    JScrollPane scroll = new JScrollPane(desktop);
    scroll.setBorder(null);

    JPanel container = new JPanel(new BorderLayout());
    container.add(BorderLayout.CENTER, scroll);
    container.add(BorderLayout.EAST, gui.quickHelpScroll);
    frame.setContentPane(container);

    frame.setSize(700, 700);
    frame.setLocationRelativeTo(null);
    frame.addWindowListener(new WindowAdapter() {
      public void windowClosing(WindowEvent e) {
        gui.doQuit(true);
      }
    });
    frame.addComponentListener(new ComponentAdapter() {
      public void componentResized(ComponentEvent e) {
        updateDesktopSize(gui.getDesktopPane());
      }
    });

    /* Restore frame size and position */
    int framePosX = Integer.parseInt(getExternalToolsSetting("FRAME_POS_X", "0"));
    int framePosY = Integer.parseInt(getExternalToolsSetting("FRAME_POS_Y", "0"));
    int frameWidth = Integer.parseInt(getExternalToolsSetting("FRAME_WIDTH", "0"));
    int frameHeight = Integer.parseInt(getExternalToolsSetting("FRAME_HEIGHT", "0"));
    String frameScreen = getExternalToolsSetting("FRAME_SCREEN", "");

    /* Restore position to the same graphics device */
    GraphicsDevice device = null;
    GraphicsDevice all[] = GraphicsEnvironment.getLocalGraphicsEnvironment().getScreenDevices();
    for (GraphicsDevice gd : all) {
      if (gd.getIDstring().equals(frameScreen)) {
        device = gd;
      }
    }

    /* Check if frame should be maximized */
    if (device != null) {
      if (frameWidth == Integer.MAX_VALUE && frameHeight == Integer.MAX_VALUE) {
        frame.setLocation(device.getDefaultConfiguration().getBounds().getLocation());
        frame.setExtendedState(JFrame.MAXIMIZED_BOTH);
      } else if (frameWidth > 0 && frameHeight > 0) {

        /* Sanity-check: will Cooja be visible on screen? */
        boolean intersects =
          device.getDefaultConfiguration().getBounds().intersects(
              new Rectangle(framePosX, framePosY, frameWidth, frameHeight));

        if (intersects) {
          frame.setLocation(framePosX, framePosY);
          frame.setSize(frameWidth, frameHeight);
        }

      }
    }

    frame.setVisible(true);

    if (createSimDialog) {
      SwingUtilities.invokeLater(new Runnable() {
        public void run() {
          gui.doCreateSimulation(true);
        }
      });
    }
  }

  private static void configureApplet(final Cooja gui, boolean createSimDialog) {
    applet = CoojaApplet.applet;

    // Add menu bar
    JMenuBar menuBar = gui.createMenuBar();
    applet.setJMenuBar(menuBar);

    JComponent newContentPane = gui.getDesktopPane();
    newContentPane.setOpaque(true);
    applet.setContentPane(newContentPane);
    applet.setSize(700, 700);

    if (createSimDialog) {
      SwingUtilities.invokeLater(new Runnable() {
        public void run() {
          gui.doCreateSimulation(true);
        }
      });
    }
  }

  /**
   * @return Current desktop pane (simulator visualizer)
   */
  public JDesktopPane getDesktopPane() {
    return myDesktopPane;
  }

  public static void setLookAndFeel() {

    JFrame.setDefaultLookAndFeelDecorated(true);
    JDialog.setDefaultLookAndFeelDecorated(true);

    ToolTipManager.sharedInstance().setDismissDelay(60000);

    /* Nimbus */
    try {
      String osName = System.getProperty("os.name").toLowerCase();
      if (osName.startsWith("linux")) {
        try {
          for (LookAndFeelInfo info : UIManager.getInstalledLookAndFeels()) {
            if ("Nimbus".equals(info.getName())) {
                UIManager.setLookAndFeel(info.getClassName());
                break;
            }
          }

        } catch (UnsupportedLookAndFeelException e) {
          UIManager.setLookAndFeel(UIManager.getCrossPlatformLookAndFeelClassName());
        }
      } else {
        UIManager.setLookAndFeel("javax.swing.plaf.nimbus.NimbusLookAndFeel");
      }
      return;
    } catch (Exception e) {
    }

    /* System */
    try {
      UIManager.setLookAndFeel(UIManager.getSystemLookAndFeelClassName());
      return;
    } catch (Exception e) {
    }
  }

  private static void updateDesktopSize(final JDesktopPane desktop) {
    if (desktop == null || !desktop.isVisible() || desktop.getParent() == null) {
      return;
    }

    Rectangle rect = desktop.getVisibleRect();
    Dimension pref = new Dimension(rect.width - 1, rect.height - 1);
    for (JInternalFrame frame : desktop.getAllFrames()) {
      if (pref.width < frame.getX() + frame.getWidth() - 20) {
        pref.width = frame.getX() + frame.getWidth();
      }
      if (pref.height < frame.getY() + frame.getHeight() - 20) {
        pref.height = frame.getY() + frame.getHeight();
      }
    }
    desktop.setPreferredSize(pref);
    desktop.revalidate();
  }

  private static JDesktopPane createDesktopPane() {
    final JDesktopPane desktop = new JDesktopPane() {
			private static final long serialVersionUID = -8272040875621119329L;
			public void setBounds(int x, int y, int w, int h) {
        super.setBounds(x, y, w, h);
        updateDesktopSize(this);
      }
      public void remove(Component c) {
        super.remove(c);
        updateDesktopSize(this);
      }
      public Component add(Component comp) {
        Component c = super.add(comp);
        updateDesktopSize(this);
        return c;
      }
    };
    desktop.setDesktopManager(new DefaultDesktopManager() {
			private static final long serialVersionUID = -5987404936292377152L;
			public void endResizingFrame(JComponent f) {
        super.endResizingFrame(f);
        updateDesktopSize(desktop);
      }
      public void endDraggingFrame(JComponent f) {
        super.endDraggingFrame(f);
        updateDesktopSize(desktop);
      }
    });
    desktop.setDragMode(JDesktopPane.OUTLINE_DRAG_MODE);
    return desktop;
  }

  public static Simulation quickStartSimulationConfig(File config, boolean vis, Long manualRandomSeed) {
    logger.info("> Starting Cooja");
    JDesktopPane desktop = createDesktopPane();
    if (vis) {
      frame = new JFrame(WINDOW_TITLE);
    }
    Cooja gui = new Cooja(desktop);
    if (vis) {
      configureFrame(gui, false);
    }

    if (vis) {
      gui.doLoadConfig(false, true, config, manualRandomSeed);
      return gui.getSimulation();
    } else {
      try {
        Simulation newSim = gui.loadSimulationConfig(config, true, manualRandomSeed);
        if (newSim == null) {
          return null;
        }
        gui.setSimulation(newSim, false);
        return newSim;
      } catch (Exception e) {
        logger.fatal("Exception when loading simulation: ", e);
        return null;
      }
    }
  }

  /**
   * Allows user to create a simulation with a single mote type.
   *
   * @param source Contiki application file name
   * @return True if simulation was created
   */
  private static Simulation quickStartSimulation(String source) {
    logger.info("> Starting Cooja");
    JDesktopPane desktop = createDesktopPane();
    frame = new JFrame(WINDOW_TITLE);
    Cooja gui = new Cooja(desktop);
    configureFrame(gui, false);

    logger.info("> Creating simulation");
    Simulation sim = new Simulation(gui);
    sim.setTitle("Quickstarted simulation: " + source);
    boolean simOK = CreateSimDialog.showDialog(Cooja.getTopParentContainer(), sim);
    if (!simOK) {
      logger.fatal("No simulation, aborting quickstart");
      System.exit(1);
    }
    gui.setSimulation(sim, true);

    logger.info("> Creating mote type");
    ContikiMoteType moteType = new ContikiMoteType();
    moteType.setContikiSourceFile(new File(source));
    moteType.setDescription("Cooja mote type (" + source + ")");

    try {
      boolean compileOK = moteType.configureAndInit(Cooja.getTopParentContainer(), sim, true);
      if (!compileOK) {
        logger.fatal("Mote type initialization failed, aborting quickstart");
        return null;
      }
    } catch (MoteTypeCreationException e1) {
      logger.fatal("Mote type initialization failed, aborting quickstart");
      return null;
    }
    sim.addMoteType(moteType);

    logger.info("> Adding motes");
    gui.doAddMotes(moteType);
    return sim;
  }

  //// PROJECT CONFIG AND EXTENDABLE PARTS METHODS ////

  /**
   * Register new mote type class.
   *
   * @param moteTypeClass
   *          Class to register
   */
  public void registerMoteType(Class<? extends MoteType> moteTypeClass) {
    moteTypeClasses.add(moteTypeClass);
  }

  /**
   * Unregister all mote type classes.
   */
  public void unregisterMoteTypes() {
    moteTypeClasses.clear();
  }

  /**
   * @return All registered mote type classes
   */
  public Vector<Class<? extends MoteType>> getRegisteredMoteTypes() {
    return moteTypeClasses;
  }

  /**
   * Register new positioner class.
   *
   * @param positionerClass
   *          Class to register
   * @return True if class was registered
   */
  public boolean registerPositioner(Class<? extends Positioner> positionerClass) {
    // Check that interval constructor exists
    try {
      positionerClass
      .getConstructor(new Class[] { int.class, double.class, double.class,
          double.class, double.class, double.class, double.class });
    } catch (Exception e) {
      logger.fatal("No interval constructor found of positioner: "
          + positionerClass);
      return false;
    }

    positionerClasses.add(positionerClass);
    return true;
  }

  /**
   * Unregister all positioner classes.
   */
  public void unregisterPositioners() {
    positionerClasses.clear();
  }

  /**
   * @return All registered positioner classes
   */
  public Vector<Class<? extends Positioner>> getRegisteredPositioners() {
    return positionerClasses;
  }

  /**
   * Register new radio medium class.
   *
   * @param radioMediumClass
   *          Class to register
   * @return True if class was registered
   */
  public boolean registerRadioMedium(
      Class<? extends RadioMedium> radioMediumClass) {
    // Check that simulation constructor exists
    try {
      radioMediumClass.getConstructor(new Class[] { Simulation.class });
    } catch (Exception e) {
      logger.fatal("No simulation constructor found of radio medium: "
          + radioMediumClass);
      return false;
    }

    radioMediumClasses.add(radioMediumClass);
    return true;
  }

  /**
   * Unregister all radio medium classes.
   */
  public void unregisterRadioMediums() {
    radioMediumClasses.clear();
  }

  /**
   * @return All registered radio medium classes
   */
  public Vector<Class<? extends RadioMedium>> getRegisteredRadioMediums() {
    return radioMediumClasses;
  }

  /**
   * Builds new extension configuration using current extension directories settings.
   * Reregisters mote types, plugins, positioners and radio
   * mediums. This method may still return true even if all classes could not be
   * registered, but always returns false if all extension directory configuration
   * files were not parsed correctly.
   */
  public void reparseProjectConfig() throws ParseProjectsException {
    if (PROJECT_DEFAULT_CONFIG_FILENAME == null) {
      if (isVisualizedInApplet()) {
        PROJECT_DEFAULT_CONFIG_FILENAME = "/cooja_applet.config";
      } else {
        PROJECT_DEFAULT_CONFIG_FILENAME = "/cooja_default.config";
      }
    }

    /* Remove current dependencies */
    unregisterMoteTypes();
    unregisterPlugins();
    unregisterPositioners();
    unregisterRadioMediums();
    projectDirClassLoader = null;

    /* Build cooja configuration */
    try {
      projectConfig = new ProjectConfig(true);
    } catch (FileNotFoundException e) {
      logger.fatal("Could not find default extension config file: " + PROJECT_DEFAULT_CONFIG_FILENAME);
      throw (ParseProjectsException) new ParseProjectsException(
          "Could not find default extension config file: " + PROJECT_DEFAULT_CONFIG_FILENAME).initCause(e);
    } catch (IOException e) {
      logger.fatal("Error when reading default extension config file: " + PROJECT_DEFAULT_CONFIG_FILENAME);
      throw (ParseProjectsException) new ParseProjectsException(
          "Error when reading default extension config file: " + PROJECT_DEFAULT_CONFIG_FILENAME).initCause(e);
    }
    if (!isVisualizedInApplet()) {
      for (COOJAProject project: currentProjects) {
        try {
          projectConfig.appendProjectDir(project.dir);
        } catch (FileNotFoundException e) {
          throw (ParseProjectsException) new ParseProjectsException(
              "Error when loading extension: " + e.getMessage()).initCause(e);
        } catch (IOException e) {
          throw (ParseProjectsException) new ParseProjectsException(
              "Error when reading extension config: " + e.getMessage()).initCause(e);
        }
      }

      /* Create extension class loader */
      try {
        projectDirClassLoader = createClassLoader(currentProjects);
      } catch (ClassLoaderCreationException e) {
        throw (ParseProjectsException) new ParseProjectsException(
        "Error when creating class loader").initCause(e);
      }
    }

    // Register mote types
    String[] moteTypeClassNames = projectConfig.getStringArrayValue(Cooja.class,
    "MOTETYPES");
    if (moteTypeClassNames != null) {
      for (String moteTypeClassName : moteTypeClassNames) {
        if (moteTypeClassName.trim().isEmpty()) {
          continue;
        }
        Class<? extends MoteType> moteTypeClass = tryLoadClass(this,
            MoteType.class, moteTypeClassName);

        if (moteTypeClass != null) {
          registerMoteType(moteTypeClass);
          // logger.info("Loaded mote type class: " + moteTypeClassName);
        } else {
          logger.warn("Could not load mote type class: " + moteTypeClassName);
        }
      }
    }

    // Register plugins
    registerPlugin(SimControl.class);
    registerPlugin(SimInformation.class);
    registerPlugin(MoteTypeInformation.class);
    String[] pluginClassNames = projectConfig.getStringArrayValue(Cooja.class,
    "PLUGINS");
    if (pluginClassNames != null) {
      for (String pluginClassName : pluginClassNames) {
        Class<? extends Plugin> pluginClass = tryLoadClass(this, Plugin.class,
            pluginClassName);

        if (pluginClass != null) {
          registerPlugin(pluginClass);
          // logger.info("Loaded plugin class: " + pluginClassName);
        } else {
          logger.warn("Could not load plugin class: " + pluginClassName);
        }
      }
    }

    // Register positioners
    String[] positionerClassNames = projectConfig.getStringArrayValue(
        Cooja.class, "POSITIONERS");
    if (positionerClassNames != null) {
      for (String positionerClassName : positionerClassNames) {
        Class<? extends Positioner> positionerClass = tryLoadClass(this,
            Positioner.class, positionerClassName);

        if (positionerClass != null) {
          registerPositioner(positionerClass);
          // logger.info("Loaded positioner class: " + positionerClassName);
        } else {
          logger
          .warn("Could not load positioner class: " + positionerClassName);
        }
      }
    }

    // Register radio mediums
    String[] radioMediumsClassNames = projectConfig.getStringArrayValue(
        Cooja.class, "RADIOMEDIUMS");
    if (radioMediumsClassNames != null) {
      for (String radioMediumClassName : radioMediumsClassNames) {
        Class<? extends RadioMedium> radioMediumClass = tryLoadClass(this,
            RadioMedium.class, radioMediumClassName);

        if (radioMediumClass != null) {
          registerRadioMedium(radioMediumClass);
          // logger.info("Loaded radio medium class: " + radioMediumClassName);
        } else {
          logger.warn("Could not load radio medium class: "
              + radioMediumClassName);
        }
      }
    }

  }

  /**
   * Returns the current extension configuration common to the entire simulator.
   *
   * @return Current extension configuration
   */
  public ProjectConfig getProjectConfig() {
    return projectConfig;
  }

  /**
   * Returns the current extension directories common to the entire simulator.
   *
   * @return Current extension directories.
   */
  public COOJAProject[] getProjects() {
    return currentProjects.toArray(new COOJAProject[0]);
  }

  // // PLUGIN METHODS ////

  /**
   * Show a started plugin in working area.
   *
   * @param plugin Plugin
   */
  public void showPlugin(final Plugin plugin) {
    new RunnableInEDT<Boolean>() {
      public Boolean work() {
        JInternalFrame pluginFrame = plugin.getCooja();
        if (pluginFrame == null) {
          logger.fatal("Failed trying to show plugin without visualizer.");
          return false;
        }

        myDesktopPane.add(pluginFrame);

        /* Set size if not already specified by plugin */
        if (pluginFrame.getWidth() <= 0 || pluginFrame.getHeight() <= 0) {
          pluginFrame.setSize(FRAME_STANDARD_WIDTH, FRAME_STANDARD_HEIGHT);
        }

        /* Set location if not already set */
        if (pluginFrame.getLocation().x <= 0 && pluginFrame.getLocation().y <= 0) {
          pluginFrame.setLocation(determineNewPluginLocation());
        }

        pluginFrame.setVisible(true);

        /* Select plugin */
        try {
          for (JInternalFrame existingPlugin : myDesktopPane.getAllFrames()) {
            existingPlugin.setSelected(false);
          }
          pluginFrame.setSelected(true);
        } catch (Exception e) { }
        myDesktopPane.moveToFront(pluginFrame);

        return true;
      }
    }.invokeAndWait();
  }

  /**
   * Determines suitable location for placing new plugin.
   * <p>
   * If possible, this is below right of the second last activated
   * internfal frame (offset is determined by FRAME_NEW_OFFSET).
   *
   * @return Resulting placement position
   */
  private Point determineNewPluginLocation() {
    Point topFrameLoc;
    JInternalFrame[] iframes = myDesktopPane.getAllFrames();
    if (iframes.length > 1) {
      topFrameLoc = iframes[1].getLocation();
    } else {
      topFrameLoc = new Point(
              myDesktopPane.getSize().width / 2,
              myDesktopPane.getSize().height / 2);
    }
    return new Point(
            topFrameLoc.x + FRAME_NEW_OFFSET,
            topFrameLoc.y + FRAME_NEW_OFFSET);
  }

  /**
   * Close all mote plugins for given mote.
   *
   * @param mote Mote
   */
  public void closeMotePlugins(Mote mote) {
    for (Plugin p: startedPlugins.toArray(new Plugin[0])) {
      if (!(p instanceof MotePlugin)) {
        continue;
      }

      Mote pluginMote = ((MotePlugin)p).getMote();
      if (pluginMote == mote) {
        removePlugin(p, false);
      }
    }
  }

  /**
   * Remove a plugin from working area.
   *
   * @param plugin
   *          Plugin to remove
   * @param askUser
   *          If plugin is the last one, ask user if we should remove current
   *          simulation also?
   */
  public void removePlugin(final Plugin plugin, final boolean askUser) {
    new RunnableInEDT<Boolean>() {
      public Boolean work() {
        /* Free resources */
        plugin.closePlugin();
        startedPlugins.remove(plugin);
        updateGUIComponentState();

        /* Dispose visualized components */
        if (plugin.getCooja() != null) {
          plugin.getCooja().dispose();
        }

        /* (OPTIONAL) Remove simulation if all plugins are closed */
        if (getSimulation() != null && askUser && startedPlugins.isEmpty()) {
          doRemoveSimulation(true);
        }

        return true;
      }
    }.invokeAndWait();
  }

  /**
   * Same as the {@link #startPlugin(Class, Cooja, Simulation, Mote)} method,
   * but does not throw exceptions. If COOJA is visualised, an error dialog
   * is shown if plugin could not be started.
   *
   * @see #startPlugin(Class, Cooja, Simulation, Mote)
   * @param pluginClass Plugin class
   * @param argGUI Plugin GUI argument
   * @param argSimulation Plugin simulation argument
   * @param argMote Plugin mote argument
   * @return Started plugin
   */
  private Plugin tryStartPlugin(final Class<? extends Plugin> pluginClass,
      final Cooja argGUI, final Simulation argSimulation, final Mote argMote, boolean activate) {
    try {
      return startPlugin(pluginClass, argGUI, argSimulation, argMote, activate);
    } catch (PluginConstructionException ex) {
      if (Cooja.isVisualized()) {
        Cooja.showErrorDialog(Cooja.getTopParentContainer(), "Error when starting plugin", ex, false);
      } else {
        /* If the plugin requires visualization, inform user */
        Throwable cause = ex;
        do {
          if (cause instanceof PluginRequiresVisualizationException) {
            logger.info("Visualized plugin was not started: " + pluginClass);
            return null;
          }
        } while (cause != null && (cause=cause.getCause()) != null);

        logger.fatal("Error when starting plugin", ex);
      }
    }
    return null;
  }

  public Plugin tryStartPlugin(final Class<? extends Plugin> pluginClass,
      final Cooja argGUI, final Simulation argSimulation, final Mote argMote) {
    return tryStartPlugin(pluginClass, argGUI, argSimulation, argMote, true);
  }

  public Plugin startPlugin(final Class<? extends Plugin> pluginClass,
      final Cooja argGUI, final Simulation argSimulation, final Mote argMote)
  throws PluginConstructionException
  {
    return startPlugin(pluginClass, argGUI, argSimulation, argMote, true);
  }

  /**
   * Starts given plugin. If visualized, the plugin is also shown.
   *
   * @see PluginType
   * @param pluginClass Plugin class
   * @param argGUI Plugin GUI argument
   * @param argSimulation Plugin simulation argument
   * @param argMote Plugin mote argument
   * @return Started plugin
   * @throws PluginConstructionException At errors
   */
  private Plugin startPlugin(final Class<? extends Plugin> pluginClass,
      final Cooja argGUI, final Simulation argSimulation, final Mote argMote, boolean activate)
  throws PluginConstructionException
  {

    // Check that plugin class is registered
    if (!pluginClasses.contains(pluginClass)) {
      throw new PluginConstructionException("Tool class not registered: " + pluginClass);
    }

    // Construct plugin depending on plugin type
    int pluginType = pluginClass.getAnnotation(PluginType.class).value();
    Plugin plugin;

    try {
      if (pluginType == PluginType.MOTE_PLUGIN) {
        if (argGUI == null) {
          throw new PluginConstructionException("No GUI argument for mote plugin");
        }
        if (argSimulation == null) {
          throw new PluginConstructionException("No simulation argument for mote plugin");
        }
        if (argMote == null) {
          throw new PluginConstructionException("No mote argument for mote plugin");
        }

        plugin =
          pluginClass.getConstructor(new Class[] { Mote.class, Simulation.class, Cooja.class })
          .newInstance(argMote, argSimulation, argGUI);

      } else if (pluginType == PluginType.SIM_PLUGIN || pluginType == PluginType.SIM_STANDARD_PLUGIN
    		  || pluginType == PluginType.SIM_CONTROL_PLUGIN) {
        if (argGUI == null) {
          throw new PluginConstructionException("No GUI argument for simulation plugin");
        }
        if (argSimulation == null) {
          throw new PluginConstructionException("No simulation argument for simulation plugin");
        }

        plugin =
          pluginClass.getConstructor(new Class[] { Simulation.class, Cooja.class })
          .newInstance(argSimulation, argGUI);

      } else if (pluginType == PluginType.COOJA_PLUGIN
          || pluginType == PluginType.COOJA_STANDARD_PLUGIN) {
        if (argGUI == null) {
          throw new PluginConstructionException("No GUI argument for GUI plugin");
        }

        plugin =
          pluginClass.getConstructor(new Class[] { Cooja.class })
          .newInstance(argGUI);

      } else {
        throw new PluginConstructionException("Bad plugin type: " + pluginType);
      }
    } catch (PluginRequiresVisualizationException e) {
      PluginConstructionException ex = new PluginConstructionException("Tool class requires visualization: " + pluginClass.getName());
      ex.initCause(e);
      throw ex;
    } catch (Exception e) {
      PluginConstructionException ex = new PluginConstructionException("Construction error for tool of class: " + pluginClass.getName());
      ex.initCause(e);
      throw ex;
    }

    if (activate) {
      plugin.startPlugin();
    }

    // Add to active plugins list
    startedPlugins.add(plugin);
    updateGUIComponentState();

    // Show plugin if visualizer type
    if (activate && plugin.getCooja() != null) {
      cooja.showPlugin(plugin);
    }

    return plugin;
  }

  /**
   * Unregister a plugin class. Removes any plugin menu items links as well.
   *
   * @param pluginClass Plugin class
   */
  public void unregisterPlugin(Class<? extends Plugin> pluginClass) {
    pluginClasses.remove(pluginClass);
    menuMotePluginClasses.remove(pluginClass);
  }

  /**
   * Register a plugin to be included in the GUI.
   *
   * @param pluginClass New plugin to register
   * @return True if this plugin was registered ok, false otherwise
   */
  public boolean registerPlugin(final Class<? extends Plugin> pluginClass) {

    /* Check plugin type */
    final int pluginType;
    if (pluginClass.isAnnotationPresent(PluginType.class)) {
      pluginType = pluginClass.getAnnotation(PluginType.class).value();
    } else {
      logger.fatal("Could not register plugin, no plugin type found: " + pluginClass);
      return false;
    }

    /* Check plugin constructor */
    try {
      if (pluginType == PluginType.COOJA_PLUGIN || pluginType == PluginType.COOJA_STANDARD_PLUGIN) {
        pluginClass.getConstructor(new Class[] { Cooja.class });
      } else if (pluginType == PluginType.SIM_PLUGIN || pluginType == PluginType.SIM_STANDARD_PLUGIN 
    		  || pluginType == PluginType.SIM_CONTROL_PLUGIN) {
        pluginClass.getConstructor(new Class[] { Simulation.class, Cooja.class });
      } else if (pluginType == PluginType.MOTE_PLUGIN) {
        pluginClass.getConstructor(new Class[] { Mote.class, Simulation.class, Cooja.class });
        menuMotePluginClasses.add(pluginClass);
      } else {
        logger.fatal("Could not register plugin, bad plugin type: " + pluginType);
        return false;
      }
      pluginClasses.add(pluginClass);
    } catch (NoClassDefFoundError e) {
      logger.fatal("No plugin class: " + pluginClass + ": " + e.getMessage());
      return false;
    } catch (NoSuchMethodException e) {
      logger.fatal("No plugin class constructor: " + pluginClass + ": " + e.getMessage());
      return false;
    }
    return true;
  }

  /**
   * Unregister all plugin classes
   */
  public void unregisterPlugins() {
    menuMotePluginClasses.clear();
    pluginClasses.clear();
  }

  /**
   * Returns started plugin that ends with given class name, if any.
   *
   * @param classname Class name
   * @return Plugin instance
   */
  public Plugin getPlugin(String classname) {
    for (Plugin p: startedPlugins) {
      if (p.getClass().getName().endsWith(classname)) {
        return p;
      }
    }
    return null;
  }

  /**
   * Returns started plugin with given class name, if any.
   *
   * @param classname Class name
   * @return Plugin instance
   * @deprecated
   */
  @Deprecated
  public Plugin getStartedPlugin(String classname) {
    return getPlugin(classname);
  }

  public Plugin[] getStartedPlugins() {
    return startedPlugins.toArray(new Plugin[0]);
  }

  private boolean isMotePluginCompatible(Class<? extends Plugin> motePluginClass, Mote mote) {
    if (motePluginClass.getAnnotation(SupportedArguments.class) == null) {
      return true;
    }

    /* Check mote interfaces */
    boolean moteInterfacesOK = true;
    Class<? extends MoteInterface>[] moteInterfaces =
      motePluginClass.getAnnotation(SupportedArguments.class).moteInterfaces();
    StringBuilder moteTypeInterfacesError = new StringBuilder();
    moteTypeInterfacesError.append(
        "The plugin:\n" +
        getDescriptionOf(motePluginClass) +
        "\nrequires the following mote interfaces:\n"
    );
    for (Class<? extends MoteInterface> requiredMoteInterface: moteInterfaces) {
      moteTypeInterfacesError.append(getDescriptionOf(requiredMoteInterface) + "\n");
      if (mote.getInterfaces().getInterfaceOfType(requiredMoteInterface) == null) {
        moteInterfacesOK = false;
      }
    }

    /* Check mote type */
    boolean moteTypeOK = false;
    Class<? extends Mote>[] motes =
      motePluginClass.getAnnotation(SupportedArguments.class).motes();
    StringBuilder moteTypeError = new StringBuilder();
    moteTypeError.append(
        "The plugin:\n" +
        getDescriptionOf(motePluginClass) +
        "\ndoes not support motes of type:\n" +
        getDescriptionOf(mote) +
        "\n\nIt only supports motes of types:\n"
    );
    for (Class<? extends Mote> supportedMote: motes) {
      moteTypeError.append(getDescriptionOf(supportedMote) + "\n");
      if (supportedMote.isAssignableFrom(mote.getClass())) {
        moteTypeOK = true;
      }
    }

    /*if (!moteInterfacesOK) {
      menuItem.setToolTipText(
          "<html><pre>" + moteTypeInterfacesError + "</html>"
      );
    }
    if (!moteTypeOK) {
      menuItem.setToolTipText(
          "<html><pre>" + moteTypeError + "</html>"
      );
    }*/

    return moteInterfacesOK && moteTypeOK;
  }

  public JMenu createMotePluginsSubmenu(Class<? extends Plugin> pluginClass) {
    JMenu menu = new JMenu(getDescriptionOf(pluginClass));
    if (getSimulation() == null || getSimulation().getMotesCount() == 0) {
      menu.setEnabled(false);
      return menu;
    }

    ActionListener menuItemListener = new ActionListener() {
      public void actionPerformed(ActionEvent e) {
        Object pluginClass = ((JMenuItem)e.getSource()).getClientProperty("class");
        Object mote = ((JMenuItem)e.getSource()).getClientProperty("mote");
        tryStartPlugin((Class<? extends Plugin>) pluginClass, cooja, getSimulation(), (Mote)mote);
      }
    };

    final int MAX_PER_ROW = 30;
    final int MAX_COLUMNS = 5;

    int added = 0;
    for (Mote mote: getSimulation().getMotes()) {
      if (!isMotePluginCompatible(pluginClass, mote)) {
        continue;
      }

      JMenuItem menuItem = new JMenuItem(mote.toString() + "...");
      menuItem.putClientProperty("class", pluginClass);
      menuItem.putClientProperty("mote", mote);
      menuItem.addActionListener(menuItemListener);

      menu.add(menuItem);
      added++;

      if (added == MAX_PER_ROW) {
        menu.getPopupMenu().setLayout(new GridLayout(MAX_PER_ROW, MAX_COLUMNS));
      }
      if (added >= MAX_PER_ROW*MAX_COLUMNS) {
        break;
      }
    }
    if (added == 0) {
      menu.setEnabled(false);
    }

    return menu;
  }

  /**
   * Return a mote plugins submenu for given mote.
   *
   * @param mote Mote
   * @return Mote plugins menu
   */
  public JMenu createMotePluginsSubmenu(Mote mote) {
    JMenu menuMotePlugins = new JMenu("Mote tools for " + mote);

    for (Class<? extends Plugin> motePluginClass: menuMotePluginClasses) {
      if (!isMotePluginCompatible(motePluginClass, mote)) {
        continue;
      }

      GUIAction guiAction = new StartPluginGUIAction(getDescriptionOf(motePluginClass) + "...");
      JMenuItem menuItem = new JMenuItem(guiAction);
      menuItem.putClientProperty("class", motePluginClass);
      menuItem.putClientProperty("mote", mote);

      menuMotePlugins.add(menuItem);
    }
    return menuMotePlugins;
  }

  // // GUI CONTROL METHODS ////

  /**
   * @return Current simulation
   */
  public Simulation getSimulation() {
    return mySimulation;
  }

  public void setSimulation(Simulation sim, boolean startPlugins) {
    if (sim != null) {
      doRemoveSimulation(false);
    }
    mySimulation = sim;
    updateGUIComponentState();

    // Set frame title
    if (frame != null) {
      frame.setTitle(sim.getTitle() + " - " + WINDOW_TITLE);
    }

    // Open standard plugins (if none opened already)
    if (startPlugins) {
      for (Class<? extends Plugin> pluginClass : pluginClasses) {
        int pluginType = pluginClass.getAnnotation(PluginType.class).value();
        if (pluginType == PluginType.SIM_STANDARD_PLUGIN) {
          tryStartPlugin(pluginClass, this, sim, null);
        }
      }
    }

    setChanged();
    notifyObservers();
  }

  /**
   * Creates a new mote type of the given mote type class.
   * This may include displaying a dialog for user configurations.
   *
   * If mote type is created successfully, the add motes dialog will appear.
   *
   * @param moteTypeClass Mote type class
   */
  public void doCreateMoteType(Class<? extends MoteType> moteTypeClass) {
    doCreateMoteType(moteTypeClass, true);
  }

  /**
   * Creates a new mote type of the given mote type class.
   * This may include displaying a dialog for user configurations.
   *
   * @param moteTypeClass Mote type class
   * @param addMotes Show add motes dialog after successfully adding mote type
   */
  public void doCreateMoteType(Class<? extends MoteType> moteTypeClass, boolean addMotes) {
    if (mySimulation == null) {
      logger.fatal("Can't create mote type (no simulation)");
      return;
    }
    mySimulation.stopSimulation();

    // Create mote type
    MoteType newMoteType = null;
    try {
      newMoteType = moteTypeClass.newInstance();
      if (!newMoteType.configureAndInit(Cooja.getTopParentContainer(), mySimulation, isVisualized())) {
        return;
      }
      mySimulation.addMoteType(newMoteType);
    } catch (Exception e) {
      logger.fatal("Exception when creating mote type", e);
      if (isVisualized()) {
        showErrorDialog(getTopParentContainer(), "Mote type creation error", e, false);
      }
      return;
    }

    /* Allow user to immediately add motes */
    if (addMotes) {
      doAddMotes(newMoteType);
    }
  }

  /**
   * Remove current simulation
   *
   * @param askForConfirmation
   *          Should we ask for confirmation if a simulation is already active?
   * @return True if no simulation exists when method returns
   */
  public boolean doRemoveSimulation(boolean askForConfirmation) {

    if (mySimulation == null) {
      return true;
    }

    if (askForConfirmation) {
      boolean ok = new RunnableInEDT<Boolean>() {
        public Boolean work() {
          String s1 = "Remove";
          String s2 = "Cancel";
          Object[] options = { s1, s2 };
          int n = JOptionPane.showOptionDialog(Cooja.getTopParentContainer(),
              "You have an active simulation.\nDo you want to remove it?",
              "Remove current simulation?", JOptionPane.YES_NO_OPTION,
              JOptionPane.QUESTION_MESSAGE, null, options, s2);
          if (n != JOptionPane.YES_OPTION) {
            return false;
          }
          return true;
        }
      }.invokeAndWait();

      if (!ok) {
        return false;
      }
    }

    // Close all started non-GUI plugins
    for (Object startedPlugin : startedPlugins.toArray()) {
      int pluginType = startedPlugin.getClass().getAnnotation(PluginType.class).value();
      if (pluginType != PluginType.COOJA_PLUGIN
          && pluginType != PluginType.COOJA_STANDARD_PLUGIN) {
        removePlugin((Plugin) startedPlugin, false);
      }
    }

    // Delete simulation
    mySimulation.deleteObservers();
    mySimulation.stopSimulation();
    mySimulation.removed();

    /* Clear current mote relations */
    MoteRelation relations[] = getMoteRelations();
    for (MoteRelation r: relations) {
      removeMoteRelation(r.source, r.dest);
    }

    mySimulation = null;
    updateGUIComponentState();

    // Reset frame title
    if (isVisualizedInFrame()) {
      frame.setTitle(WINDOW_TITLE);
    }

    setChanged();
    notifyObservers();

    return true;
  }

  /**
   * Load a simulation configuration file from disk
   *
   * @param askForConfirmation Ask for confirmation before removing any current simulation
   * @param quick Quick-load simulation
   * @param configFile Configuration file to load, if null a dialog will appear
   */
  public void doLoadConfig(boolean askForConfirmation, final boolean quick, File configFile, Long manualRandomSeed) {
    if (isVisualizedInApplet()) {
      return;
    }

    /* Warn about memory usage */
    if (warnMemory()) {
      return;
    }

    /* Remove current simulation */
    if (!doRemoveSimulation(true)) {
      return;
    }

    /* Use provided configuration, or open File Chooser */
    if (configFile != null && !configFile.isDirectory()) {
      if (!configFile.exists() || !configFile.canRead()) {
        logger.fatal("No read access to file: " + configFile.getAbsolutePath());
        /* File does not exist, open dialog */
        doLoadConfig(askForConfirmation, quick, null, manualRandomSeed);
        return;
      }
    } else {
      final File suggestedFile = configFile;
      configFile = new RunnableInEDT<File>() {
        public File work() {
          JFileChooser fc = new JFileChooser();

          fc.setFileFilter(Cooja.SAVED_SIMULATIONS_FILES);

          if (suggestedFile != null && suggestedFile.isDirectory()) {
            fc.setCurrentDirectory(suggestedFile);
          } else {
            /* Suggest file using file history */
            File suggestedFile = getLastOpenedFile();
            if (suggestedFile != null) {
              fc.setSelectedFile(suggestedFile);
            }
          }

          int returnVal = fc.showOpenDialog(Cooja.getTopParentContainer());
          if (returnVal != JFileChooser.APPROVE_OPTION) {
            logger.info("Load command cancelled by user...");
            return null;
          }

          File file = fc.getSelectedFile();

          if (!file.exists()) {
            /* Try default file extension */
            file = new File(file.getParent(), file.getName() + SAVED_SIMULATIONS_FILES);
          }

          if (!file.exists() || !file.canRead()) {
            logger.fatal("No read access to file");
            return null;
          }

          return file;
        }
      }.invokeAndWait();

      if (configFile == null) {
        return;
      }
    }

    addToFileHistory(configFile);

    final JDialog progressDialog;
    final String progressTitle = configFile == null
    ? "Loading" : ("Loading " + configFile.getAbsolutePath());

    if (quick) {
      final Thread loadThread = Thread.currentThread();

      progressDialog = new RunnableInEDT<JDialog>() {
        public JDialog work() {
          final JDialog progressDialog = new JDialog((Window) Cooja.getTopParentContainer(), progressTitle, ModalityType.APPLICATION_MODAL);

          JPanel progressPanel = new JPanel(new BorderLayout());
          JProgressBar progressBar;
          JButton button;

          progressBar = new JProgressBar(0, 100);
          progressBar.setValue(0);
          progressBar.setIndeterminate(true);

          PROGRESS_BAR = progressBar; /* Allow various parts of COOJA to show messages */

          button = new JButton("Abort");
          button.addActionListener(new ActionListener() {
            public void actionPerformed(ActionEvent e) {
              if (loadThread.isAlive()) {
                loadThread.interrupt();
                doRemoveSimulation(false);
              }
            }
          });

          progressPanel.add(BorderLayout.CENTER, progressBar);
          progressPanel.add(BorderLayout.SOUTH, button);
          progressPanel.setBorder(BorderFactory.createEmptyBorder(20, 20, 20, 20));

          progressPanel.setVisible(true);

          progressDialog.getContentPane().add(progressPanel);
          progressDialog.setSize(400, 200);

          progressDialog.getRootPane().setDefaultButton(button);
          progressDialog.setLocationRelativeTo(Cooja.getTopParentContainer());
          progressDialog.setDefaultCloseOperation(JDialog.DO_NOTHING_ON_CLOSE);

          java.awt.EventQueue.invokeLater(new Runnable() {
            public void run() {
              progressDialog.setVisible(true);
            }
          });

          return progressDialog;
        }
      }.invokeAndWait();
    } else {
      progressDialog = null;
    }

    // Load simulation in this thread, while showing progress monitor
    final File fileToLoad = configFile;
    Simulation newSim = null;
    boolean shouldRetry = false;
    do {
      try {
        shouldRetry = false;
        cooja.doRemoveSimulation(false);
        PROGRESS_WARNINGS.clear();
        newSim = loadSimulationConfig(fileToLoad, quick, manualRandomSeed);
        cooja.setSimulation(newSim, false);

        /* Optionally show compilation warnings */
        boolean hideWarn = Boolean.parseBoolean(
            Cooja.getExternalToolsSetting("HIDE_WARNINGS", "false")
        );
        if (quick && !hideWarn && !PROGRESS_WARNINGS.isEmpty()) {
          showWarningsDialog(frame, PROGRESS_WARNINGS.toArray(new String[0]));
        }
        PROGRESS_WARNINGS.clear();

      } catch (UnsatisfiedLinkError e) {
        shouldRetry = showErrorDialog(Cooja.getTopParentContainer(), "Simulation load error", e, true);
      } catch (SimulationCreationException e) {
        shouldRetry = showErrorDialog(Cooja.getTopParentContainer(), "Simulation load error", e, true);
      }
    } while (shouldRetry);

    if (progressDialog != null && progressDialog.isDisplayable()) {
      progressDialog.dispose();
    }
    return;
  }

  /**
   * Reload currently configured simulation.
   * Reloading a simulation may include recompiling Contiki.
   *
   * @param autoStart Start executing simulation when loaded
   * @param randomSeed Simulation's next random seed
   */
  public void reloadCurrentSimulation(final boolean autoStart, final long randomSeed) {
    if (getSimulation() == null) {
      logger.fatal("No simulation to reload");
      return;
    }

    /* Warn about memory usage */
    if (warnMemory()) {
      return;
    }

    final JDialog progressDialog = new JDialog(frame, "Reloading", true);
    final Thread loadThread = new Thread(new Runnable() {
      public void run() {

        /* Get current simulation configuration */
        Element root = new Element("simconf");
        Element simulationElement = new Element("simulation");

        simulationElement.addContent(getSimulation().getConfigXML());
        root.addContent(simulationElement);
        Collection<Element> pluginsConfig = getPluginsConfigXML();
        if (pluginsConfig != null) {
          root.addContent(pluginsConfig);
        }

        /* Remove current simulation, and load config */
        boolean shouldRetry = false;
        do {
          try {
            shouldRetry = false;
            cooja.doRemoveSimulation(false);
            PROGRESS_WARNINGS.clear();
            Simulation newSim = loadSimulationConfig(root, true, new Long(randomSeed));
            cooja.setSimulation(newSim, false);

            if (autoStart) {
              newSim.startSimulation();
            }

            /* Optionally show compilation warnings */
            boolean hideWarn = Boolean.parseBoolean(
                Cooja.getExternalToolsSetting("HIDE_WARNINGS", "false")
            );
            if (!hideWarn && !PROGRESS_WARNINGS.isEmpty()) {
              showWarningsDialog(frame, PROGRESS_WARNINGS.toArray(new String[0]));
            }
            PROGRESS_WARNINGS.clear();

          } catch (UnsatisfiedLinkError e) {
            shouldRetry = showErrorDialog(frame, "Simulation reload error", e, true);

            cooja.doRemoveSimulation(false);
          } catch (SimulationCreationException e) {
            shouldRetry = showErrorDialog(frame, "Simulation reload error", e, true);

            cooja.doRemoveSimulation(false);
          }
        } while (shouldRetry);

        if (progressDialog.isDisplayable()) {
          progressDialog.dispose();
        }
      }
    });

    // Display progress dialog while reloading
    JProgressBar progressBar = new JProgressBar(0, 100);
    progressBar.setValue(0);
    progressBar.setIndeterminate(true);

    PROGRESS_BAR = progressBar; /* Allow various parts of COOJA to show messages */

    JButton button = new JButton("Abort");
    button.addActionListener(new ActionListener() {
      public void actionPerformed(ActionEvent e) {
        if (loadThread.isAlive()) {
          loadThread.interrupt();
          doRemoveSimulation(false);
        }
      }
    });

    JPanel progressPanel = new JPanel(new BorderLayout());
    progressPanel.add(BorderLayout.CENTER, progressBar);
    progressPanel.add(BorderLayout.SOUTH, button);
    progressPanel.setBorder(BorderFactory.createEmptyBorder(20, 20, 20, 20));

    progressPanel.setVisible(true);

    progressDialog.getContentPane().add(progressPanel);
    progressDialog.setSize(400, 200);

    progressDialog.getRootPane().setDefaultButton(button);
    progressDialog.setLocationRelativeTo(frame);
    progressDialog.setDefaultCloseOperation(JDialog.DO_NOTHING_ON_CLOSE);

    loadThread.start();
    progressDialog.setVisible(true);
  }

  private boolean warnMemory() {
    long max = Runtime.getRuntime().maxMemory();
    long used  = Runtime.getRuntime().totalMemory() - Runtime.getRuntime().freeMemory();
    double memRatio = (double) used / (double) max;
    if (memRatio < 0.8) {
      return false;
    }

    DecimalFormat format = new DecimalFormat("0.000");
    logger.warn("Memory usage is getting critical. Reboot Cooja to avoid out of memory error. Current memory usage is " + format.format(100*memRatio) + "%.");
    if (isVisualized()) {
      int n = JOptionPane.showOptionDialog(
          Cooja.getTopParentContainer(),
          "Reboot Cooja to avoid out of memory error.\n" +
          "Current memory usage is " + format.format(100*memRatio) + "%.",
          "Out of memory warning",
          JOptionPane.YES_NO_OPTION,
          JOptionPane.WARNING_MESSAGE, null,
          new String[] { "Continue", "Abort"}, "Abort");
      if (n != JOptionPane.YES_OPTION) {
        return true;
      }
    }

    return false;
  }

  /**
   * Reload currently configured simulation.
   * Reloading a simulation may include recompiling Contiki.
   * The same random seed is used.
   *
   * @see #reloadCurrentSimulation(boolean, long)
   * @param autoStart Start executing simulation when loaded
   */
  public void reloadCurrentSimulation(boolean autoStart) {
    reloadCurrentSimulation(autoStart, getSimulation().getRandomSeed());
  }

  /**
   * Save current simulation configuration to disk
   *
   * @param askForConfirmation
   *          Ask for confirmation before overwriting file
   */
  public File doSaveConfig(boolean askForConfirmation) {
    if (isVisualizedInApplet()) {
      return null;
    }

    if (mySimulation == null) {
      return null;
    }

    mySimulation.stopSimulation();

    JFileChooser fc = new JFileChooser();
    fc.setFileFilter(Cooja.SAVED_SIMULATIONS_FILES);

    // Suggest file using history
    File suggestedFile = getLastOpenedFile();
    if (suggestedFile != null) {
      fc.setSelectedFile(suggestedFile);
    }

    int returnVal = fc.showSaveDialog(myDesktopPane);
    if (returnVal == JFileChooser.APPROVE_OPTION) {
      File saveFile = fc.getSelectedFile();
      if (!fc.accept(saveFile)) {
        saveFile = new File(saveFile.getParent(), saveFile.getName() + SAVED_SIMULATIONS_FILES);
      }
      if (saveFile.exists()) {
        if (askForConfirmation) {
          String s1 = "Overwrite";
          String s2 = "Cancel";
          Object[] options = { s1, s2 };
          int n = JOptionPane.showOptionDialog(
              Cooja.getTopParentContainer(),
              "A file with the same name already exists.\nDo you want to remove it?",
              "Overwrite existing file?", JOptionPane.YES_NO_OPTION,
              JOptionPane.QUESTION_MESSAGE, null, options, s1);
          if (n != JOptionPane.YES_OPTION) {
            return null;
          }
        }
      }
      if (!saveFile.exists() || saveFile.canWrite()) {
        saveSimulationConfig(saveFile);
        addToFileHistory(saveFile);
        return saveFile;
      } else {
      	JOptionPane.showMessageDialog(
      			getTopParentContainer(), "No write access to " + saveFile, "Save failed",
      			JOptionPane.ERROR_MESSAGE);
        logger.fatal("No write access to file: " + saveFile.getAbsolutePath());
      }
    } else {
      logger.info("Save command cancelled by user...");
    }
    return null;
  }

  /**
   * Add new mote to current simulation
   */
  public void doAddMotes(MoteType moteType) {
    if (mySimulation != null) {
      mySimulation.stopSimulation();

      Vector<Mote> newMotes = AddMoteDialog.showDialog(getTopParentContainer(), mySimulation,
          moteType);
      if (newMotes != null) {
        for (Mote newMote : newMotes) {
          mySimulation.addMote(newMote);
        }
      }

    } else {
      logger.warn("No simulation active");
    }
  }

  /**
   * Create a new simulation
   *
   * @param askForConfirmation
   *          Should we ask for confirmation if a simulation is already active?
   */
  public void doCreateSimulation(boolean askForConfirmation) {
    /* Remove current simulation */
    if (!doRemoveSimulation(askForConfirmation)) {
      return;
    }

    // Create new simulation
    Simulation newSim = new Simulation(this);
    boolean createdOK = CreateSimDialog.showDialog(Cooja.getTopParentContainer(), newSim);
    if (createdOK) {
      cooja.setSimulation(newSim, true);
    }
  }

  /**
   * Quit program
   *
   * @param askForConfirmation Should we ask for confirmation before quitting?
   */
  public void doQuit(boolean askForConfirmation) {
    doQuit(askForConfirmation, 0);
  }
  
  public void doQuit(boolean askForConfirmation, int exitCode) {
    if (isVisualizedInApplet()) {
      return;
    }

    if (askForConfirmation) {
      if (getSimulation() != null) {
        /* Save? */
        String s1 = "Yes";
        String s2 = "No";
        String s3 = "Cancel";
        Object[] options = { s1, s2, s3 };
        int n = JOptionPane.showOptionDialog(Cooja.getTopParentContainer(),
            "Do you want to save the current simulation?",
            WINDOW_TITLE, JOptionPane.YES_NO_CANCEL_OPTION,
            JOptionPane.WARNING_MESSAGE, null, options, s1);
        if (n == JOptionPane.YES_OPTION) {
          if (cooja.doSaveConfig(true) == null) {
            return;
          }
        } else if (n == JOptionPane.CANCEL_OPTION) {
          return;
        } else if (n != JOptionPane.NO_OPTION) {
          return;
        }
      }
    }

    if (getSimulation() != null) {
      doRemoveSimulation(false);
    }

    // Clean up resources
    Object[] plugins = startedPlugins.toArray();
    for (Object plugin : plugins) {
      removePlugin((Plugin) plugin, false);
    }

    /* Store frame size and position */
    if (isVisualizedInFrame()) {
      setExternalToolsSetting("FRAME_SCREEN", frame.getGraphicsConfiguration().getDevice().getIDstring());
      setExternalToolsSetting("FRAME_POS_X", "" + frame.getLocationOnScreen().x);
      setExternalToolsSetting("FRAME_POS_Y", "" + frame.getLocationOnScreen().y);

      if (frame.getExtendedState() == JFrame.MAXIMIZED_BOTH) {
        setExternalToolsSetting("FRAME_WIDTH", "" + Integer.MAX_VALUE);
        setExternalToolsSetting("FRAME_HEIGHT", "" + Integer.MAX_VALUE);
      } else {
        setExternalToolsSetting("FRAME_WIDTH", "" + frame.getWidth());
        setExternalToolsSetting("FRAME_HEIGHT", "" + frame.getHeight());
      }
    }
    saveExternalToolsUserSettings();

    System.exit(exitCode);
  }

    public static String resolvePathIdentifiers(String path) {
        for(int i = 0; i < PATH_IDENTIFIER.length; i++) {
            if(path.contains(PATH_IDENTIFIER[i][0])) {
                String p = Cooja.getExternalToolsSetting(PATH_IDENTIFIER[i][1]);
                if (p != null) {
                    path = path.replace(PATH_IDENTIFIER[i][0], p);
                } else {
                    logger.warn("could not resolve path identifier " +
                                PATH_IDENTIFIER[i][0]);
                }
            }
        }
        return path;
    }

  // // EXTERNAL TOOLS SETTINGS METHODS ////

  /**
   * @return Number of external tools settings
   */
  public static int getExternalToolsSettingsCount() {
    return externalToolsSettingNames.length;
  }

  /**
   * Get name of external tools setting at given index.
   *
   * @param index
   *          Setting index
   * @return Name
   */
  public static String getExternalToolsSettingName(int index) {
    return externalToolsSettingNames[index];
  }

  /**
   * @param name
   *          Name of setting
   * @return Value
   */
  public static String getExternalToolsSetting(String name) {
    return getExternalToolsSetting(name, null);
  }

  /**
   * @param name
   *          Name of setting
   * @param defaultValue
   *          Default value
   * @return Value
   */
  public static String getExternalToolsSetting(String name, String defaultValue) {
    if (specifiedContikiPath != null && "PATH_CONTIKI".equals(name)) {
      return specifiedContikiPath;
    }
    if (Cooja.specifiedCoojaPath != null && "PATH_COOJA".equals(name)) {
      return Cooja.specifiedCoojaPath;
    }
    return currentExternalToolsSettings.getProperty(name, defaultValue);
  }

  /**
   * @param name
   *          Name of setting
   * @param defaultValue
   *          Default value
   * @return Value
   */
  public static String getExternalToolsDefaultSetting(String name, String defaultValue) {
    return defaultExternalToolsSettings.getProperty(name, defaultValue);
  }

  /**
   * @param name
   *          Name of setting
   * @param newVal
   *          New value
   */
  public static void setExternalToolsSetting(String name, String newVal) {
    currentExternalToolsSettings.setProperty(name, newVal);
  }

  /**
   * Load external tools settings from default file.
   */
  public static void loadExternalToolsDefaultSettings() {
    String osName = System.getProperty("os.name").toLowerCase();
    String osArch = System.getProperty("os.arch").toLowerCase();

    String filename = null;
    if (osName.startsWith("win")) {
      filename = Cooja.EXTERNAL_TOOLS_WIN32_SETTINGS_FILENAME;
    } else if (osName.startsWith("mac os x")) {
      filename = Cooja.EXTERNAL_TOOLS_MACOSX_SETTINGS_FILENAME;
    } else if (osName.startsWith("freebsd")) {
      filename = Cooja.EXTERNAL_TOOLS_FREEBSD_SETTINGS_FILENAME;
    } else if (osName.startsWith("linux")) {
      filename = Cooja.EXTERNAL_TOOLS_LINUX_SETTINGS_FILENAME;
      if (osArch.startsWith("amd64")) {
        filename = Cooja.EXTERNAL_TOOLS_LINUX_64_SETTINGS_FILENAME;
      }
    } else {
      logger.warn("Unknown system: " + osName);
      logger.warn("Using default linux external tools configuration");
      filename = Cooja.EXTERNAL_TOOLS_LINUX_SETTINGS_FILENAME;
    }

    try {
      InputStream in = Cooja.class.getResourceAsStream(EXTERNAL_TOOLS_SETTINGS_FILENAME);
      if (in == null) {
        throw new FileNotFoundException(filename + " not found");
      }
      Properties settings = new Properties();
      settings.load(in);
      in.close();

      in = Cooja.class.getResourceAsStream(filename);
      if (in == null) {
        throw new FileNotFoundException(filename + " not found");
      }
      settings.load(in);
      in.close();

      currentExternalToolsSettings = settings;
      defaultExternalToolsSettings = (Properties) currentExternalToolsSettings.clone();
      logger.info("External tools default settings: " + filename);
    } catch (IOException e) {
      logger.warn("Error when reading external tools settings from " + filename, e);
    } finally {
      if (currentExternalToolsSettings == null) {
        defaultExternalToolsSettings = new Properties();
        currentExternalToolsSettings = new Properties();
      }
    }
  }

  /**
   * Load user values from external properties file
   */
  public static void loadExternalToolsUserSettings() {
    if (externalToolsUserSettingsFile == null) {
      return;
    }

    try {
      FileInputStream in = new FileInputStream(externalToolsUserSettingsFile);
      Properties settings = new Properties();
      settings.load(in);
      in.close();

      Enumeration<Object> en = settings.keys();
      while (en.hasMoreElements()) {
        String key = (String) en.nextElement();
        setExternalToolsSetting(key, settings.getProperty(key));
      }
      logger.info("External tools user settings: " + externalToolsUserSettingsFile);
    } catch (FileNotFoundException e) {
      logger.warn("Error when reading user settings from: " + externalToolsUserSettingsFile);
    } catch (IOException e) {
      logger.warn("Error when reading user settings from: " + externalToolsUserSettingsFile);
    }
  }

  /**
   * Save external tools user settings to file.
   */
  public static void saveExternalToolsUserSettings() {
    if (isVisualizedInApplet()) {
      return;
    }

    if (externalToolsUserSettingsFileReadOnly) {
      return;
    }

    try {
      FileOutputStream out = new FileOutputStream(externalToolsUserSettingsFile);

      Properties differingSettings = new Properties();
      Enumeration keyEnum = currentExternalToolsSettings.keys();
      while (keyEnum.hasMoreElements()) {
        String key = (String) keyEnum.nextElement();
        String defaultSetting = getExternalToolsDefaultSetting(key, "");
        String currentSetting = currentExternalToolsSettings.getProperty(key, "");
        if (!defaultSetting.equals(currentSetting)) {
          differingSettings.setProperty(key, currentSetting);
        }
      }

      differingSettings.store(out, "Cooja External Tools (User specific)");
      out.close();
    } catch (FileNotFoundException ex) {
      // Could not open settings file for writing, aborting
      logger.warn("Could not save external tools user settings to "
          + externalToolsUserSettingsFile + ", aborting");
    } catch (IOException ex) {
      // Could not open settings file for writing, aborting
      logger.warn("Error while saving external tools user settings to "
          + externalToolsUserSettingsFile + ", aborting");
    }
  }

  // // GUI EVENT HANDLER ////

  private class GUIEventHandler implements ActionListener {
    public void actionPerformed(ActionEvent e) {
      if (e.getActionCommand().equals("create mote type")) {
        cooja.doCreateMoteType((Class<? extends MoteType>) ((JMenuItem) e
            .getSource()).getClientProperty("class"));
      } else if (e.getActionCommand().equals("add motes")) {
        cooja.doAddMotes((MoteType) ((JMenuItem) e.getSource())
            .getClientProperty("motetype"));
      } else if (e.getActionCommand().equals("edit paths")) {
        ExternalToolsDialog.showDialog(Cooja.getTopParentContainer());
      } else if (e.getActionCommand().equals("manage extensions")) {
        COOJAProject[] newProjects = ProjectDirectoriesDialog.showDialog(
            Cooja.getTopParentContainer(),
            Cooja.this,
            getProjects()
        );
        if (newProjects != null) {
        	currentProjects.clear();
        	for (COOJAProject p: newProjects) {
            currentProjects.add(p);
        	}
          try {
            reparseProjectConfig();
          } catch (ParseProjectsException ex) {
            logger.fatal("Error when loading extensions: " + ex.getMessage(), ex);
            if (isVisualized()) {
            	JOptionPane.showMessageDialog(Cooja.getTopParentContainer(),
            			"All Cooja extensions could not load.\n\n" +
            			"To manage Cooja extensions:\n" +
            			"Menu->Settings->Cooja extensions",
            			"Reconfigure Cooja extensions", JOptionPane.INFORMATION_MESSAGE);
            }
            showErrorDialog(getTopParentContainer(), "Cooja extensions load error", ex, false);
          }
        }
      } else if (e.getActionCommand().equals("configuration wizard")) {
        ConfigurationWizard.startWizard(Cooja.getTopParentContainer(), Cooja.this);
      } else {
        logger.warn("Unhandled action: " + e.getActionCommand());
      }
    }
  }

  // // VARIOUS HELP METHODS ////

  /**
   * Help method that tries to load and initialize a class with given name.
   *
   * @param <N> Class extending given class type
   * @param classType Class type
   * @param className Class name
   * @return Class extending given class type or null if not found
   */
  public <N extends Object> Class<? extends N> tryLoadClass(
      Object callingObject, Class<N> classType, String className) {

    if (callingObject != null) {
      try {
        return callingObject.getClass().getClassLoader().loadClass(className).asSubclass(classType);
      } catch (ClassNotFoundException e) {
      } catch (UnsupportedClassVersionError e) {
      }
    }

    try {
      return Class.forName(className).asSubclass(classType);
    } catch (ClassNotFoundException e) {
    } catch (UnsupportedClassVersionError e) {
    }

    if (!isVisualizedInApplet()) {
      try {
        if (projectDirClassLoader != null) {
          return projectDirClassLoader.loadClass(className).asSubclass(
              classType);
        }
      } catch (NoClassDefFoundError e) {
      } catch (ClassNotFoundException e) {
      } catch (UnsupportedClassVersionError e) {
      }
    }

    return null;
  }

  private ClassLoader createClassLoader(Collection<COOJAProject> projects)
  throws ClassLoaderCreationException {
    return createClassLoader(ClassLoader.getSystemClassLoader(), projects);
  }

  public static File findJarFile(File projectDir, String jarfile) {
    File fp = new File(jarfile);
    if (!fp.exists()) {
      fp = new File(projectDir, jarfile);
    }
    if (!fp.exists()) {
      fp = new File(projectDir, "java/" + jarfile);
    }
    if (!fp.exists()) {
      fp = new File(projectDir, "java/lib/" + jarfile);
    }
    if (!fp.exists()) {
      fp = new File(projectDir, "lib/" + jarfile);
    }
    return fp.exists() ? fp : null;
  }

  private ClassLoader createClassLoader(ClassLoader parent, Collection<COOJAProject> projects)
  throws ClassLoaderCreationException {
    if (projects == null || projects.isEmpty()) {
      return parent;
    }

    /* Create class loader from JARs */
    ArrayList<URL> urls = new ArrayList<URL>();
    for (COOJAProject project: projects) {
    	File projectDir = project.dir;
      try {
        urls.add((new File(projectDir, "java")).toURI().toURL());

        // Read configuration to check if any JAR files should be loaded
        ProjectConfig projectConfig = new ProjectConfig(false);
        projectConfig.appendProjectDir(projectDir);
        String[] projectJarFiles = projectConfig.getStringArrayValue(
            Cooja.class, "JARFILES");
        if (projectJarFiles != null && projectJarFiles.length > 0) {
          for (String jarfile : projectJarFiles) {
            File jarpath = findJarFile(projectDir, jarfile);
            if (jarpath == null) {
              throw new FileNotFoundException(jarfile);
            }
            urls.add(jarpath.toURI().toURL());
          }
        }

      } catch (Exception e) {
        logger.fatal("Error when trying to read JAR-file in " + projectDir
            + ": " + e);
        throw (ClassLoaderCreationException) new ClassLoaderCreationException(
            "Error when trying to read JAR-file in " + projectDir).initCause(e);
      }
    }

    URL[] urlsArray = urls.toArray(new URL[urls.size()]);
    /* TODO Load from webserver if applet */
    return new URLClassLoader(urlsArray, parent);
  }

  /**
   * Help method that returns the description for given object. This method
   * reads from the object's class annotations if existing. Otherwise it returns
   * the simple class name of object's class.
   *
   * @param object
   *          Object
   * @return Description
   */
  public static String getDescriptionOf(Object object) {
    return getDescriptionOf(object.getClass());
  }

  /**
   * Help method that returns the description for given class. This method reads
   * from class annotations if existing. Otherwise it returns the simple class
   * name.
   *
   * @param clazz
   *          Class
   * @return Description
   */
  public static String getDescriptionOf(Class<? extends Object> clazz) {
    if (clazz.isAnnotationPresent(ClassDescription.class)) {
      return clazz.getAnnotation(ClassDescription.class).value();
    }
    return clazz.getSimpleName();
  }

  /**
   * Help method that returns the abstraction level description for given mote type class.
   *
   * @param clazz
   *          Class
   * @return Description
   */
  public static String getAbstractionLevelDescriptionOf(Class<? extends MoteType> clazz) {
    if (clazz.isAnnotationPresent(AbstractionLevelDescription.class)) {
      return clazz.getAnnotation(AbstractionLevelDescription.class).value();
    }
    return null;
  }

  /**
   * Load configurations and create a GUI.
   *
   * @param args
   *          null
   */
  public static void main(String[] args) {
    String logConfigFile = null;
    Long randomSeed = null;
    
    
    for (String element : args) {
      if (element.startsWith("-log4j=")) {
        String arg = element.substring("-log4j=".length());
        logConfigFile = arg;
      }
    }

    try {
      // Configure logger
      if (logConfigFile != null) {
        if (new File(logConfigFile).exists()) {
          DOMConfigurator.configure(logConfigFile);
        } else {
          logger.error("Failed to open " + logConfigFile);
          System.exit(1);
        }
      } else if (new File(LOG_CONFIG_FILE).exists()) {
        DOMConfigurator.configure(LOG_CONFIG_FILE);
      } else {
        // Used when starting from jar
        DOMConfigurator.configure(Cooja.class.getResource("/" + LOG_CONFIG_FILE));
      }

      externalToolsUserSettingsFile = new File(System.getProperty("user.home"), EXTERNAL_TOOLS_USER_SETTINGS_FILENAME);
    } catch (AccessControlException e) {
      BasicConfigurator.configure();
      externalToolsUserSettingsFile = null;
    }

    /* Look and Feel: Nimbus */
    setLookAndFeel();

    /* Warn at no JAVA_HOME */
    String javaHome = System.getenv().get("JAVA_HOME");
    if (javaHome == null || javaHome.equals("")) {
      logger.warn("JAVA_HOME environment variable not set, Cooja motes may not compile");
    }

    // Parse general command arguments
    for (String element : args) {
      if (element.startsWith("-contiki=")) {
        String arg = element.substring("-contiki=".length());
        Cooja.specifiedContikiPath = arg;
      }

      if (element.startsWith("-cooja=")) {
        String arg = element.substring("-cooja=".length());
        Cooja.specifiedCoojaPath = arg;
      }

      if (element.startsWith("-external_tools_config=")) {
        String arg = element.substring("-external_tools_config=".length());
        File specifiedExternalToolsConfigFile = new File(arg);
        if (!specifiedExternalToolsConfigFile.exists()) {
          logger.fatal("Specified external tools configuration not found: " + specifiedExternalToolsConfigFile);
          specifiedExternalToolsConfigFile = null;
          System.exit(1);
        } else {
          Cooja.externalToolsUserSettingsFile = specifiedExternalToolsConfigFile;
          Cooja.externalToolsUserSettingsFileReadOnly = true;
        }
      }
      
      if (element.startsWith("-random-seed=")) {
        String arg = element.substring("-random-seed=".length());
        try {          
          randomSeed =  Long.valueOf(arg);
        } catch (Exception e) {
          logger.error("Failed to convert \"" + arg +"\" to an integer.");
        }
      }
    }

    if (Cooja.specifiedCoojaPath == null) {
      try {
        /* Find path to Cooja installation directory from code base */
        URI domain_uri = Cooja.class.getProtectionDomain().getCodeSource().getLocation().toURI();
        Path path = Paths.get(domain_uri).toAbsolutePath();
        File fp = path.toFile();
        if (fp.isFile()) {
          // Get the directory where the JAR file is placed
          path = path.getParent();
        }
        // Cooja JAR/classes are either in the dist or build directories and we want the installation directory
        path = path.getParent();

        String coojaInstallationDir = path.normalize().toString();
        if (!coojaInstallationDir.endsWith("/")) {
          coojaInstallationDir += '/';
        }
        Cooja.specifiedCoojaPath = coojaInstallationDir;
      } catch (Exception e) {
        logger.warn("Failed to resolve Cooja path - reverting to default", e);
      }
    }

    // Check if simulator should be quick-started
    if (args.length > 0 && args[0].startsWith("-quickstart=")) {
      String contikiApp = args[0].substring("-quickstart=".length());

      /* Cygwin fix */
      if (contikiApp.startsWith("/cygdrive/")) {
        char driveCharacter = contikiApp.charAt("/cygdrive/".length());
        contikiApp = contikiApp.replace("/cygdrive/" + driveCharacter + "/", driveCharacter + ":/");
      }

      Simulation sim = null;
      if (contikiApp.endsWith(".csc")) {
        sim = quickStartSimulationConfig(new File(contikiApp), true, randomSeed);
      } else {
        if (contikiApp.endsWith(".cooja")) {
          contikiApp = contikiApp.substring(0, contikiApp.length() - ".cooja".length());
        }
        if (!contikiApp.endsWith(".c")) {
          contikiApp += ".c";
        }

        sim = quickStartSimulation(contikiApp);
      }

      if (sim == null) {
        System.exit(1);
      }
      

    } else if (args.length > 0 && args[0].startsWith("-nogui=")) {

      /* Load simulation */
      String config = args[0].substring("-nogui=".length());
      File configFile = new File(config);
      Simulation sim = quickStartSimulationConfig(configFile, false, randomSeed);
      if (sim == null) {
        System.exit(1);
      }
      Cooja gui = sim.getCooja();

      /* Make sure at least one plugin controlling the simulation */
      boolean hasController = false;
      for (Plugin startedPlugin : gui.startedPlugins) {
    	int pluginType = startedPlugin.getClass().getAnnotation(PluginType.class).value();
    	if (pluginType == PluginType.SIM_CONTROL_PLUGIN) {
    	  hasController = true;
    	}
      }

      /* Backwards compatibility:
       * simulation has no control plugin, but has external (old style) test script.
       * We will manually start a test editor from here. */
      if (!hasController) {
        File scriptFile = new File(config.substring(0, config.length()-4) + ".js");
        if (scriptFile.exists()) {
          logger.info("Detected old simulation test, starting test editor manually from: " + scriptFile);
          ScriptRunner plugin = (ScriptRunner) gui.tryStartPlugin(ScriptRunner.class, gui, sim, null);
          if (plugin == null) {
            System.exit(1);
          }
          plugin.updateScript(scriptFile);
          try {
            plugin.setScriptActive(true);
          } catch (Exception e) {
            logger.fatal("Error: " + e.getMessage(), e);
            System.exit(1);
          }
        } else {
          logger.fatal("No plugin controlling simulation, aborting");
          System.exit(1);
        }
      }


      
    } else if (args.length > 0 && args[0].startsWith("-applet")) {

      String tmpWebPath=null, tmpBuildPath=null, tmpEsbFirmware=null, tmpSkyFirmware=null;
      for (int i = 1; i < args.length; i++) {
        if (args[i].startsWith("-web=")) {
          tmpWebPath = args[i].substring("-web=".length());
        } else if (args[i].startsWith("-sky_firmware=")) {
          tmpSkyFirmware = args[i].substring("-sky_firmware=".length());
        } else if (args[i].startsWith("-esb_firmware=")) {
          tmpEsbFirmware = args[i].substring("-esb_firmware=".length());
        } else if (args[i].startsWith("-build=")) {
          tmpBuildPath = args[i].substring("-build=".length());
        }
      }

      // Applet start-up
      final String webPath = tmpWebPath, buildPath = tmpBuildPath;
      final String skyFirmware = tmpSkyFirmware, esbFirmware = tmpEsbFirmware;
      javax.swing.SwingUtilities.invokeLater(new Runnable() {
        public void run() {
          JDesktopPane desktop = createDesktopPane();

          applet = CoojaApplet.applet;
          Cooja gui = new Cooja(desktop);

          Cooja.setExternalToolsSetting("PATH_CONTIKI_BUILD", buildPath);
          Cooja.setExternalToolsSetting("PATH_CONTIKI_WEB", webPath);

          Cooja.setExternalToolsSetting("SKY_FIRMWARE", skyFirmware);
          Cooja.setExternalToolsSetting("ESB_FIRMWARE", esbFirmware);

          configureApplet(gui, false);
        }
      });

    } else {

      // Frame start-up
      javax.swing.SwingUtilities.invokeLater(new Runnable() {
        public void run() {
          JDesktopPane desktop = createDesktopPane();
          frame = new JFrame(WINDOW_TITLE);
          Cooja gui = new Cooja(desktop);
          configureFrame(gui, false);
        }
      });

    }
  }

  /**
   * Loads a simulation configuration from given file.
   *
   * When loading Contiki mote types, the libraries must be recompiled. User may
   * change mote type settings at this point.
   *
   * @see #saveSimulationConfig(File)
   * @param file
   *          File to read
   * @return New simulation or null if recompiling failed or aborted
   * @throws UnsatisfiedLinkError
   *           If associated libraries could not be loaded
   */
  public Simulation loadSimulationConfig(File file, boolean quick, Long manualRandomSeed)
  throws UnsatisfiedLinkError, SimulationCreationException {
    this.currentConfigFile = file; /* Used to generate config relative paths */
    try {
      this.currentConfigFile = this.currentConfigFile.getCanonicalFile();
    } catch (IOException e) {
    }

    try {
      SAXBuilder builder = new SAXBuilder();
    	InputStream in = new FileInputStream(file);
      if (file.getName().endsWith(".gz")) {
      	in = new GZIPInputStream(in);
      }
      Document doc = builder.build(in);
      Element root = doc.getRootElement();
      in.close();

      return loadSimulationConfig(root, quick, manualRandomSeed);
    } catch (JDOMException e) {
      throw (SimulationCreationException) new SimulationCreationException("Config not wellformed").initCause(e);
    } catch (IOException e) {
      throw (SimulationCreationException) new SimulationCreationException("Load simulation error").initCause(e);
    }
  }

  public Simulation loadSimulationConfig(Element root, boolean quick, Long manualRandomSeed)
  throws SimulationCreationException {
    Simulation newSim = null;

    try {
      // Check that config file version is correct
      if (!root.getName().equals("simconf")) {
        logger.fatal("Not a valid Cooja simulation config.");
        return null;
      }

      /* Verify extension directories */
      boolean projectsOk = verifyProjects(root.getChildren());

      /* GENERATE UNIQUE MOTE TYPE IDENTIFIERS */
      root.detach();
      String configString = new XMLOutputter().outputString(new Document(root));

      /* Locate Contiki mote types in config */
      Properties moteTypeIDMappings = new Properties();
      String identifierExtraction = ContikiMoteType.class.getName() + "[\\s\\n]*<identifier>([^<]*)</identifier>";
      Matcher matcher = Pattern.compile(identifierExtraction).matcher(configString);
      while (matcher.find()) {
        moteTypeIDMappings.setProperty(matcher.group(1), "");
      }

      /* Create old to new identifier mappings */
      Enumeration<Object> existingIdentifiers = moteTypeIDMappings.keys();
      while (existingIdentifiers.hasMoreElements()) {
        String existingIdentifier = (String) existingIdentifiers.nextElement();
        MoteType[] existingMoteTypes = null;
        if (mySimulation != null) {
          existingMoteTypes = mySimulation.getMoteTypes();
        }
        ArrayList<Object> reserved = new ArrayList<Object>();
        reserved.addAll(moteTypeIDMappings.keySet());
        reserved.addAll(moteTypeIDMappings.values());
        String newID = ContikiMoteType.generateUniqueMoteTypeID(existingMoteTypes, reserved);
        moteTypeIDMappings.setProperty(existingIdentifier, newID);
      }

      /* Create new config */
      existingIdentifiers = moteTypeIDMappings.keys();
      while (existingIdentifiers.hasMoreElements()) {
        String existingIdentifier = (String) existingIdentifiers.nextElement();
        configString = configString.replaceAll(
            "<identifier>" + existingIdentifier + "</identifier>",
            "<identifier>" + moteTypeIDMappings.get(existingIdentifier) + "</identifier>");
        configString = configString.replaceAll(
            "<motetype_identifier>" + existingIdentifier + "</motetype_identifier>",
            "<motetype_identifier>" + moteTypeIDMappings.get(existingIdentifier) + "</motetype_identifier>");
      }

      /* Replace existing config */
      root = new SAXBuilder().build(new StringReader(configString)).getRootElement();

      // Create new simulation from config
      for (Object element : root.getChildren()) {
        if (((Element) element).getName().equals("simulation")) {
          Collection<Element> config = ((Element) element).getChildren();
          newSim = new Simulation(this);
          System.gc();
          
          boolean createdOK = newSim.setConfigXML(config, isVisualized(), quick, manualRandomSeed);
          if (!createdOK) {
            logger.info("Simulation not loaded");
            return null;
          }
        }
      }

      // Restart plugins from config
      setPluginsConfigXML(root.getChildren(), newSim, isVisualized(), quick);

    } catch (JDOMException e) {
      throw (SimulationCreationException) new SimulationCreationException(
          "Configuration file not wellformed: " + e.getMessage()).initCause(e);
    } catch (IOException e) {
      throw (SimulationCreationException) new SimulationCreationException(
          "No access to configuration file: " + e.getMessage()).initCause(e);
    } catch (MoteTypeCreationException e) {
      throw (SimulationCreationException) new SimulationCreationException(
          "Mote type creation error: " + e.getMessage()).initCause(e);
    } catch (Exception e) {
      throw (SimulationCreationException) new SimulationCreationException(
          "Unknown error: " + e.getMessage()).initCause(e);
    }

    return newSim;
  }

  /**
   * Saves current simulation configuration to given file and notifies
   * observers.
   *
   * @see #loadSimulationConfig(File, boolean)
   * @param file
   *          File to write
   */
   public void saveSimulationConfig(File file) {
    this.currentConfigFile = file; /* Used to generate config relative paths */
    try {
      this.currentConfigFile = this.currentConfigFile.getCanonicalFile();
    } catch (IOException e) {
    }

    try {
      // Create and write to document
      Document doc = new Document(extractSimulationConfig());
      OutputStream out = new FileOutputStream(file);

      if (file.getName().endsWith(".gz")) {
      	out = new GZIPOutputStream(out);
      }

      XMLOutputter outputter = new XMLOutputter();
      Format fmt = Format.getPrettyFormat();
      fmt.setLineSeparator("\n");
      outputter.setFormat(fmt);
      outputter.output(doc, out);
      out.close();

      logger.info("Saved to file: " + file.getAbsolutePath());
    } catch (Exception e) {
      logger.warn("Exception while saving simulation config: " + e);
      e.printStackTrace();
    }
  }

  public Element extractSimulationConfig() {
    // Create simulation config
    Element root = new Element("simconf");

    /* Store extension directories meta data */
    for (COOJAProject project: currentProjects) {
      Element projectElement = new Element("project");
      projectElement.addContent(createPortablePath(project.dir).getPath().replaceAll("\\\\", "/"));
      projectElement.setAttribute("EXPORT", "discard");
      root.addContent(projectElement);
    }

    Element simulationElement = new Element("simulation");
    simulationElement.addContent(mySimulation.getConfigXML());
    root.addContent(simulationElement);

    // Create started plugins config
    Collection<Element> pluginsConfig = getPluginsConfigXML();
    if (pluginsConfig != null) {
      root.addContent(pluginsConfig);
    }

    return root;
  }

  /**
   * Returns started plugins config.
   *
   * @return Config or null
   */
  public Collection<Element> getPluginsConfigXML() {
    ArrayList<Element> config = new ArrayList<Element>();
    Element pluginElement, pluginSubElement;

    /* Loop over all plugins */
    for (Plugin startedPlugin : startedPlugins) {
      int pluginType = startedPlugin.getClass().getAnnotation(PluginType.class).value();

      // Ignore GUI plugins
      if (pluginType == PluginType.COOJA_PLUGIN
          || pluginType == PluginType.COOJA_STANDARD_PLUGIN) {
        continue;
      }

      pluginElement = new Element("plugin");
      pluginElement.setText(startedPlugin.getClass().getName());

      // Create mote argument config (if mote plugin)
      if (pluginType == PluginType.MOTE_PLUGIN) {
        pluginSubElement = new Element("mote_arg");
        Mote taggedMote = ((MotePlugin) startedPlugin).getMote();
        for (int moteNr = 0; moteNr < mySimulation.getMotesCount(); moteNr++) {
          if (mySimulation.getMote(moteNr) == taggedMote) {
            pluginSubElement.setText(Integer.toString(moteNr));
            pluginElement.addContent(pluginSubElement);
            break;
          }
        }
      }

      // Create plugin specific configuration
      Collection<Element> pluginXML = startedPlugin.getConfigXML();
      if (pluginXML != null) {
        pluginSubElement = new Element("plugin_config");
        pluginSubElement.addContent(pluginXML);
        pluginElement.addContent(pluginSubElement);
      }

      // If plugin is visualizer plugin, create visualization arguments
      if (startedPlugin.getCooja() != null) {
        JInternalFrame pluginFrame = startedPlugin.getCooja();

        pluginSubElement = new Element("width");
        pluginSubElement.setText("" + pluginFrame.getSize().width);
        pluginElement.addContent(pluginSubElement);

        pluginSubElement = new Element("z");
        pluginSubElement.setText("" + getDesktopPane().getComponentZOrder(pluginFrame));
        pluginElement.addContent(pluginSubElement);

        pluginSubElement = new Element("height");
        pluginSubElement.setText("" + pluginFrame.getSize().height);
        pluginElement.addContent(pluginSubElement);

        pluginSubElement = new Element("location_x");
        pluginSubElement.setText("" + pluginFrame.getLocation().x);
        pluginElement.addContent(pluginSubElement);

        pluginSubElement = new Element("location_y");
        pluginSubElement.setText("" + pluginFrame.getLocation().y);
        pluginElement.addContent(pluginSubElement);

        if (pluginFrame.isIcon()) {
          pluginSubElement = new Element("minimized");
          pluginSubElement.setText("" + true);
          pluginElement.addContent(pluginSubElement);
        }
      }

      config.add(pluginElement);
    }

    return config;
  }

  public boolean verifyProjects(Collection<Element> configXML) {
    boolean allOk = true;

    /* Match current extensions against extensions in simulation config */
    for (final Element pluginElement : configXML.toArray(new Element[0])) {
      if (pluginElement.getName().equals("project")) {
        File projectFile = restorePortablePath(new File(pluginElement.getText()));
        try {
          projectFile = projectFile.getCanonicalFile();
        } catch (IOException e) {
        }

        boolean found = false;
        for (COOJAProject currentProject: currentProjects) {
          if (projectFile.getPath().replaceAll("\\\\", "/").
              equals(currentProject.dir.getPath().replaceAll("\\\\", "/"))) {
            found = true;
            break;
          }
        }

        if (!found) {
          logger.warn("Loaded simulation may depend on not found  extension: '" + projectFile + "'");
          allOk = false;
        }
      }
    }

    return allOk;
  }


  /**
   * Starts plugins with arguments in given config.
   *
   * @param configXML
   *          Config XML elements
   * @param simulation
   *          Simulation on which to start plugins
   * @return True if all plugins started, false otherwise
   */
  public boolean setPluginsConfigXML(Collection<Element> configXML,
      Simulation simulation, boolean visAvailable, boolean quick) {
      
    for (final Element pluginElement : configXML.toArray(new Element[0])) {
      if (pluginElement.getName().equals("plugin")) {

        // Read plugin class
        String pluginClassName = pluginElement.getText().trim();

        /* Backwards compatibility: se.sics -> org.contikios */
        if (pluginClassName.startsWith("se.sics")) {
        	pluginClassName = pluginClassName.replaceFirst("se\\.sics", "org.contikios");
        }

        /* Backwards compatibility: old visualizers were replaced */
        if (pluginClassName.equals("org.contikios.cooja.plugins.VisUDGM") ||
        		pluginClassName.equals("org.contikios.cooja.plugins.VisBattery") ||
        		pluginClassName.equals("org.contikios.cooja.plugins.VisTraffic") ||
        		pluginClassName.equals("org.contikios.cooja.plugins.VisState") ||
        		pluginClassName.equals("org.contikios.cooja.plugins.VisUDGM")) {
        	logger.warn("Old simulation config detected: visualizers have been remade");
        	pluginClassName = "org.contikios.cooja.plugins.Visualizer";
        }

        Class<? extends Plugin> pluginClass =
          tryLoadClass(this, Plugin.class, pluginClassName);
        if (pluginClass == null) {
          logger.fatal("Could not load plugin class: " + pluginClassName);
          return false;
        }

        // Parse plugin mote argument (if any)
        Mote mote = null;
        for (Element pluginSubElement : (List<Element>) pluginElement.getChildren()) {
          if (pluginSubElement.getName().equals("mote_arg")) {
            int moteNr = Integer.parseInt(pluginSubElement.getText());
            if (moteNr >= 0 && moteNr < simulation.getMotesCount()) {
              mote = simulation.getMote(moteNr);
            }
          }
        }

        /* Start plugin */
        final Plugin startedPlugin = tryStartPlugin(pluginClass, this, simulation, mote, false);
        if (startedPlugin == null) {
          continue;
        }

        /* Apply plugin specific configuration */
        for (Element pluginSubElement : (List<Element>) pluginElement.getChildren()) {
          if (pluginSubElement.getName().equals("plugin_config")) {
            startedPlugin.setConfigXML(pluginSubElement.getChildren(), visAvailable);
          }
        }

        /* Activate plugin */
        startedPlugin.startPlugin();

        /* If Cooja not visualized, ignore window configuration */
        if (startedPlugin.getCooja() == null) {
          continue;
        }

        // If plugin is visualizer plugin, parse visualization arguments
        new RunnableInEDT<Boolean>() {
          public Boolean work() {
            Dimension size = new Dimension(100, 100);
            Point location = new Point(100, 100);

            for (Element pluginSubElement : (List<Element>) pluginElement.getChildren()) {
              if (pluginSubElement.getName().equals("width")) {
                size.width = Integer.parseInt(pluginSubElement.getText());
                startedPlugin.getCooja().setSize(size);
              } else if (pluginSubElement.getName().equals("height")) {
                size.height = Integer.parseInt(pluginSubElement.getText());
                startedPlugin.getCooja().setSize(size);
              } else if (pluginSubElement.getName().equals("z")) {
                int zOrder = Integer.parseInt(pluginSubElement.getText());
                startedPlugin.getCooja().putClientProperty("zorder", zOrder);
              } else if (pluginSubElement.getName().equals("location_x")) {
                location.x = Integer.parseInt(pluginSubElement.getText());
                startedPlugin.getCooja().setLocation(location);
              } else if (pluginSubElement.getName().equals("location_y")) {
                location.y = Integer.parseInt(pluginSubElement.getText());
                startedPlugin.getCooja().setLocation(location);
              } else if (pluginSubElement.getName().equals("minimized")) {
                boolean minimized = Boolean.parseBoolean(pluginSubElement.getText());
                final JInternalFrame pluginGUI = startedPlugin.getCooja();
                if (minimized && pluginGUI != null) {
                  SwingUtilities.invokeLater(new Runnable() {
                    public void run() {
                      try {
                        pluginGUI.setIcon(true);
                      } catch (PropertyVetoException e) {
                      }
                    };
                  });
                }
              }
            }

            showPlugin(startedPlugin);
            return true;
          }
        }.invokeAndWait();

      }
    }

    /* Z order visualized plugins */
    try {
    	for (int z=0; z < getDesktopPane().getAllFrames().length; z++) {
        for (JInternalFrame plugin : getDesktopPane().getAllFrames()) {
          if (plugin.getClientProperty("zorder") == null) {
          	continue;
          }
          int zOrder = ((Integer) plugin.getClientProperty("zorder")).intValue();
          if (zOrder != z) {
          	continue;
          }
          getDesktopPane().setComponentZOrder(plugin, zOrder);
          if (z == 0) {
            plugin.setSelected(true);
          }
          plugin.putClientProperty("zorder", null);
          break;
        }
        getDesktopPane().repaint();
    	}
    } catch (Exception e) { }

    return true;
  }

  public class ParseProjectsException extends Exception {
		private static final long serialVersionUID = 1508168026300714850L;
		public ParseProjectsException(String message) {
      super(message);
    }
  }

  public class ClassLoaderCreationException extends Exception {
		private static final long serialVersionUID = 1578001681266277774L;
		public ClassLoaderCreationException(String message) {
      super(message);
    }
  }

  public class SimulationCreationException extends Exception {
		private static final long serialVersionUID = -2414899187405770448L;
		public SimulationCreationException(String message) {
      super(message);
    }
  }

  public class PluginConstructionException extends Exception {
		private static final long serialVersionUID = 8004171223353676751L;
		public PluginConstructionException(String message) {
      super(message);
    }
  }

  /**
   * A simple error dialog with compilation output and stack trace.
   *
   * @param parentComponent
   *          Parent component
   * @param title
   *          Title of error window
   * @param exception
   *          Exception causing window to be shown
   * @param retryAvailable
   *          If true, a retry option is presented
   * @return Retry failed operation
   */
  public static boolean showErrorDialog(final Component parentComponent,
      final String title, final Throwable exception, final boolean retryAvailable) {

    return new RunnableInEDT<Boolean>() {
      public Boolean work() {
        JTabbedPane tabbedPane = new JTabbedPane();
        final JDialog errorDialog;
        if (parentComponent instanceof Dialog) {
          errorDialog = new JDialog((Dialog) parentComponent, title, true);
        } else if (parentComponent instanceof Frame) {
          errorDialog = new JDialog((Frame) parentComponent, title, true);
        } else {
          errorDialog = new JDialog((Frame) null, title);
        }
        Box buttonBox = Box.createHorizontalBox();

        if (exception != null) {
          /* Contiki error */
          if (exception instanceof ContikiError) {
            String contikiError = ((ContikiError) exception).getContikiError();
            MessageListUI list = new MessageListUI();
            for (String l: contikiError.split("\n")) {
              list.addMessage(l);
            }
            list.addPopupMenuItem(null, true);
            tabbedPane.addTab("Contiki error", new JScrollPane(list));
          }

          /* Compilation output */
          MessageListUI compilationOutput = null;
          if (exception instanceof MoteTypeCreationException
              && ((MoteTypeCreationException) exception).hasCompilationOutput()) {
            compilationOutput = (MessageListUI) ((MoteTypeCreationException) exception).getCompilationOutput();
          } else if (exception.getCause() != null
              && exception.getCause() instanceof MoteTypeCreationException
              && ((MoteTypeCreationException) exception.getCause()).hasCompilationOutput()) {
            compilationOutput = (MessageListUI) ((MoteTypeCreationException) exception.getCause()).getCompilationOutput();
          }
          if (compilationOutput != null) {
            compilationOutput.addPopupMenuItem(null, true);
            tabbedPane.addTab("Compilation output", new JScrollPane(compilationOutput));
          }

          /* Stack trace */
          MessageListUI stackTrace = new MessageListUI();
          PrintStream printStream = stackTrace.getInputStream(MessageListUI.NORMAL);
          exception.printStackTrace(printStream);
          stackTrace.addPopupMenuItem(null, true);
          tabbedPane.addTab("Java stack trace", new JScrollPane(stackTrace));

          /* Exception message */
          buttonBox.add(Box.createHorizontalStrut(10));
          buttonBox.add(new JLabel(exception.getMessage()));
          buttonBox.add(Box.createHorizontalStrut(10));
        }

        buttonBox.add(Box.createHorizontalGlue());

        if (retryAvailable) {
          Action retryAction = new AbstractAction() {
						private static final long serialVersionUID = 2370456199250998435L;
						public void actionPerformed(ActionEvent e) {
              errorDialog.setTitle("-RETRY-");
              errorDialog.dispose();
            }
          };
          JButton retryButton = new JButton(retryAction);
          retryButton.setText("Retry Ctrl+R");
          buttonBox.add(retryButton);

          InputMap inputMap = errorDialog.getRootPane().getInputMap(
              JComponent.WHEN_ANCESTOR_OF_FOCUSED_COMPONENT);
          inputMap.put(KeyStroke.getKeyStroke(KeyEvent.VK_R, KeyEvent.CTRL_DOWN_MASK, false), "retry");
          errorDialog.getRootPane().getActionMap().put("retry", retryAction);
        }

        AbstractAction closeAction = new AbstractAction(){
					private static final long serialVersionUID = 6225539435993362733L;
					public void actionPerformed(ActionEvent e) {
            errorDialog.dispose();
          }
        };

        JButton closeButton = new JButton(closeAction);
        closeButton.setText("Close");
        buttonBox.add(closeButton);

        InputMap inputMap = errorDialog.getRootPane().getInputMap(
            JComponent.WHEN_ANCESTOR_OF_FOCUSED_COMPONENT);
        inputMap.put(KeyStroke.getKeyStroke(KeyEvent.VK_ESCAPE, 0, false), "close");
        errorDialog.getRootPane().getActionMap().put("close", closeAction);


        errorDialog.getRootPane().setDefaultButton(closeButton);
        errorDialog.getContentPane().add(BorderLayout.CENTER, tabbedPane);
        errorDialog.getContentPane().add(BorderLayout.SOUTH, buttonBox);
        errorDialog.setSize(700, 500);
        errorDialog.setLocationRelativeTo(parentComponent);
        errorDialog.setVisible(true); /* BLOCKS */

        if (errorDialog.getTitle().equals("-RETRY-")) {
          return true;
        }
        return false;

      }
    }.invokeAndWait();

  }

  private static void showWarningsDialog(final Frame parent, final String[] warnings) {
    new RunnableInEDT<Boolean>() {
      public Boolean work() {
        final JDialog dialog = new JDialog(parent, "Compilation warnings", false);
        Box buttonBox = Box.createHorizontalBox();

        /* Warnings message list */
        MessageListUI compilationOutput = new MessageListUI();
        for (String w: warnings) {
          compilationOutput.addMessage(w, MessageList.ERROR);
        }
        compilationOutput.addPopupMenuItem(null, true);

        /* Checkbox */
        buttonBox.add(Box.createHorizontalGlue());
        JCheckBox hideButton = new JCheckBox("Hide compilation warnings", false);
        hideButton.addActionListener(new ActionListener() {
          public void actionPerformed(ActionEvent e) {
            Cooja.setExternalToolsSetting("HIDE_WARNINGS",
                "" + ((JCheckBox)e.getSource()).isSelected());
          };
        });
        buttonBox.add(Box.createHorizontalStrut(10));
        buttonBox.add(hideButton);

        /* Close on escape */
        AbstractAction closeAction = new AbstractAction(){
					private static final long serialVersionUID = 2646163984382201634L;
					public void actionPerformed(ActionEvent e) {
            dialog.dispose();
          }
        };
        InputMap inputMap = dialog.getRootPane().getInputMap(
            JComponent.WHEN_ANCESTOR_OF_FOCUSED_COMPONENT);
        inputMap.put(KeyStroke.getKeyStroke(KeyEvent.VK_ESCAPE, 0, false), "close");
        dialog.getRootPane().getActionMap().put("close", closeAction);

        /* Layout */
        dialog.getContentPane().add(BorderLayout.CENTER, new JScrollPane(compilationOutput));
        dialog.getContentPane().add(BorderLayout.SOUTH, buttonBox);
        dialog.setSize(700, 500);
        dialog.setLocationRelativeTo(parent);
        dialog.setVisible(true);
        return true;
      }
    }.invokeAndWait();
  }

  /**
   * Runs work method in event dispatcher thread.
   * Worker method returns a value.
   *
   * @author Fredrik Osterlind
   */
  public static abstract class RunnableInEDT<T> {
    private T val;

    /**
     * Work method to be implemented.
     *
     * @return Return value
     */
    public abstract T work();

    /**
     * Runs worker method in event dispatcher thread.
     *
     * @see #work()
     * @return Worker method return value
     */
    public T invokeAndWait() {
      if(java.awt.EventQueue.isDispatchThread()) {
        return RunnableInEDT.this.work();
      }

      try {
        java.awt.EventQueue.invokeAndWait(new Runnable() {
          public void run() {
            val = RunnableInEDT.this.work();
          }
        });
      } catch (InterruptedException e) {
        e.printStackTrace();
      } catch (InvocationTargetException e) {
        e.printStackTrace();
      }

      return val;
    }
  }

  /**
   * This method can be used by various different modules in the simulator to
   * indicate for example that a mote has been selected. All mote highlight
   * listeners will be notified. An example application of mote highlightinh is
   * a simulator visualizer that highlights the mote.
   *
   * @see #addMoteHighlightObserver(Observer)
   * @param m
   *          Mote to highlight
   */
  public void signalMoteHighlight(Mote m) {
    moteHighlightObservable.setChangedAndNotify(m);
  }

  /**
   * Adds directed relation between given motes.
   *
   * @param source Source mote
   * @param dest Destination mote
   */
  public void addMoteRelation(Mote source, Mote dest) {
    addMoteRelation(source, dest, null);
  }

  /**
   * Adds directed relation between given motes.
   *
   * @param source Source mote
   * @param dest Destination mote
   * @param color The color to use when visualizing the mote relation
   */
  public void addMoteRelation(Mote source, Mote dest, Color color) {
    if (source == null || dest == null) {
      return;
    }
    removeMoteRelation(source, dest); /* Unique relations */
    moteRelations.add(new MoteRelation(source, dest, color));
    moteRelationObservable.setChangedAndNotify();
  }

  /**
   * Removes the relations between given motes.
   *
   * @param source Source mote
   * @param dest Destination mote
   */
  public void removeMoteRelation(Mote source, Mote dest) {
    if (source == null || dest == null) {
      return;
    }
    MoteRelation[] arr = getMoteRelations();
    for (MoteRelation r: arr) {
      if (r.source == source && r.dest == dest) {
        moteRelations.remove(r);
        /* Relations are unique */
        moteRelationObservable.setChangedAndNotify();
        break;
      }
    }
  }

  /**
   * @return All current mote relations.
   *
   * @see #addMoteRelationsObserver(Observer)
   */
  public MoteRelation[] getMoteRelations() {
    return moteRelations.toArray(new MoteRelation[moteRelations.size()]);
  }

  /**
   * Adds mote relation observer.
   * Typically used by visualizer plugins.
   *
   * @param newObserver Observer
   */
  public void addMoteRelationsObserver(Observer newObserver) {
    moteRelationObservable.addObserver(newObserver);
  }

  /**
   * Removes mote relation observer.
   * Typically used by visualizer plugins.
   *
   * @param observer Observer
   */
  public void deleteMoteRelationsObserver(Observer observer) {
    moteRelationObservable.deleteObserver(observer);
  }

  /**
   * Tries to convert given file to be "portable".
   * The portable path is either relative to Contiki, or to the configuration (.csc) file.
   *
   * If this method fails, it returns the original file.
   *
   * @param file Original file
   * @return Portable file, or original file is conversion failed
   */
  public File createPortablePath(File file) {
    return createPortablePath(file, true);
  }

  public File createPortablePath(File file, boolean allowConfigRelativePaths) {
    File portable = null;

    portable = createContikiRelativePath(file);
    if (portable != null) {
      /*logger.info("Generated Contiki relative path '" + file.getPath() + "' to '" + portable.getPath() + "'");*/
      return portable;
    }

    if (allowConfigRelativePaths) {
      portable = createConfigRelativePath(file);
      if (portable != null) {
        /*logger.info("Generated config relative path '" + file.getPath() + "' to '" + portable.getPath() + "'");*/
        return portable;
      }
    }

    logger.warn("Path is not portable: '" + file.getPath());
    return file;
  }

  /**
   * Tries to restore a previously "portable" file to be "absolute".
   * If the given file already exists, no conversion is performed.
   *
   * @see #createPortablePath(File)
   * @param file Portable file
   * @return Absolute file
   */
  public File restorePortablePath(File file) {
    if (file == null || file.exists()) {
      /* No conversion possible/needed */
      return file;
    }

    File absolute = null;
    absolute = restoreContikiRelativePath(file);
    if (absolute != null) {
      /*logger.info("Restored Contiki relative path '" + file.getPath() + "' to '" + absolute.getPath() + "'");*/
      return absolute;
    }

    absolute = restoreConfigRelativePath(file);
    if (absolute != null) {
      /*logger.info("Restored config relative path '" + file.getPath() + "' to '" + absolute.getPath() + "'");*/
      return absolute;
    }

    /*logger.info("Portable path was not restored: '" + file.getPath());*/
    return file;
  }

  private final static String[][] PATH_IDENTIFIER = {
	  {"[CONTIKI_DIR]","PATH_CONTIKI",""},
	  {"[COOJA_DIR]","PATH_COOJA",""},
	  {"[APPS_DIR]","PATH_APPS","apps"}
  };
  
  private File createContikiRelativePath(File file) {
    try {
    	int elem = PATH_IDENTIFIER.length;
    	File path[] = new File [elem];
    	String canonicals[] = new String[elem];
    	int match = -1;
    	int mlength = 0;
    	String fileCanonical = file.getCanonicalPath();
      
    	//No so nice, but goes along with GUI.getExternalToolsSetting
			String defp = Cooja.getExternalToolsSetting("PATH_COOJA", null);
    	
    	
		for(int i = 0; i < elem; i++){
			path[i] = new File(Cooja.getExternalToolsSetting(PATH_IDENTIFIER[i][1], defp + PATH_IDENTIFIER[i][2]));			
			canonicals[i] = path[i].getCanonicalPath();
			if (fileCanonical.startsWith(canonicals[i])){
				if(mlength < canonicals[i].length()){
					mlength = canonicals[i].length();
					match = i;
				}
 
	    	}
		}
      
	    if(match == -1) return null;


	    /* Replace Contiki's canonical path with Contiki identifier */
        String portablePath = fileCanonical.replaceFirst(
          java.util.regex.Matcher.quoteReplacement(canonicals[match]), 
          java.util.regex.Matcher.quoteReplacement(PATH_IDENTIFIER[match][0]));
        File portable = new File(portablePath);
      
        /* Verify conversion */
        File verify = restoreContikiRelativePath(portable);
        if (verify == null || !verify.exists()) {
        	/* Error: did file even exist pre-conversion? */
        	return null;
        }

        return portable;
    } catch (IOException e1) {
      /*logger.warn("Error when converting to Contiki relative path: " + e1.getMessage());*/
      return null;
    }
  }
  
  
  private File restoreContikiRelativePath(File portable) {
  	int elem = PATH_IDENTIFIER.length;
  	File path = null;
	String canonical = null;
	
    try {
    	    	
    	String portablePath = portable.getPath();
    	
        int i = 0;
        //logger.info("PPATH: " + portablePath);
        
    	for(; i < elem; i++){
    		if (portablePath.startsWith(PATH_IDENTIFIER[i][0])) break;
    		
    	}
    	
    	
    	if(i == elem) return null;
       //logger.info("Found: " + PATH_IDENTIFIER[i][0]);
    	
    	//No so nice, but goes along with GUI.getExternalToolsSetting
			String defp = Cooja.getExternalToolsSetting("PATH_COOJA", null);
    	path = new File(Cooja.getExternalToolsSetting(PATH_IDENTIFIER[i][1], defp + PATH_IDENTIFIER[i][2]));
    	
    	//logger.info("Config: " + PATH_IDENTIFIER[i][1] + ", " + defp + PATH_IDENTIFIER[i][2] + " = " + path.toString());
		canonical = path.getCanonicalPath();
    	
    
    	File absolute = new File(portablePath.replace(PATH_IDENTIFIER[i][0], canonical));
		if(!absolute.exists()){
			logger.warn("Replaced " + portable  + " with " + absolute.toString() + " (default: "+ defp + PATH_IDENTIFIER[i][2] +"), but could not find it. This does not have to be an error, as the file might be created later.");
		}
    	     
      
    	return absolute;
    } catch (IOException e) {
    	return null;
    }
  }

  private final static String PATH_CONFIG_IDENTIFIER = "[CONFIG_DIR]";
  public File currentConfigFile = null; /* Used to generate config relative paths */
  private File createConfigRelativePath(File file) {
    String id = PATH_CONFIG_IDENTIFIER;
    if (currentConfigFile == null) {
      return null;
    }
    try {
      File configPath = currentConfigFile.getParentFile();
      if (configPath == null) {
        /* File is in current directory */
        configPath = new File("");
      }
      String configCanonical = configPath.getCanonicalPath();

      String fileCanonical = file.getCanonicalPath();
      if (!fileCanonical.startsWith(configCanonical)) {
        /* SPECIAL CASE: Allow one parent directory */
        File parent = new File(configCanonical).getParentFile();
        if (parent != null) {
          configCanonical = parent.getCanonicalPath();
          id += "/..";
        }
      }
      if (!fileCanonical.startsWith(configCanonical)) {
        /* SPECIAL CASE: Allow two parent directories */
        File parent = new File(configCanonical).getParentFile();
        if (parent != null) {
          configCanonical = parent.getCanonicalPath();
          id += "/..";
        }
      }
      if (!fileCanonical.startsWith(configCanonical)) {
        /* SPECIAL CASE: Allow three parent directories */
        File parent = new File(configCanonical).getParentFile();
        if (parent != null) {
          configCanonical = parent.getCanonicalPath();
          id += "/..";
        }
      }
      if (!fileCanonical.startsWith(configCanonical)) {
        /* File is not in a config subdirectory */
        /*logger.info("File is not in a config subdirectory: " + file.getAbsolutePath());*/
        return null;
      }

      /* Replace config's canonical path with config identifier */
      String portablePath = fileCanonical.replaceFirst(
          java.util.regex.Matcher.quoteReplacement(configCanonical),
          java.util.regex.Matcher.quoteReplacement(id));
      File portable = new File(portablePath);

      /* Verify conversion */
      File verify = restoreConfigRelativePath(portable);
      if (verify == null || !verify.exists()) {
        /* Error: did file even exist pre-conversion? */
        return null;
      }

      return portable;
    } catch (IOException e1) {
      /*logger.warn("Error when converting to config relative path: " + e1.getMessage());*/
      return null;
    }
  }
  private File restoreConfigRelativePath(File portable) {
    return restoreConfigRelativePath(currentConfigFile, portable);
  }
  public static File restoreConfigRelativePath(File configFile, File portable) {
    if (configFile == null) {
      return null;
    }
    File configPath = configFile.getParentFile();
    if (configPath == null) {
        /* File is in current directory */
        configPath = new File("");
    }
    String portablePath = portable.getPath();
    if (!portablePath.startsWith(PATH_CONFIG_IDENTIFIER)) {
      return null;
    }
    File absolute = new File(portablePath.replace(PATH_CONFIG_IDENTIFIER, configPath.getAbsolutePath()));
    return absolute;
  }

  private static JProgressBar PROGRESS_BAR = null;
  private static ArrayList<String> PROGRESS_WARNINGS = new ArrayList<String>();
  public static void setProgressMessage(String msg) {
    setProgressMessage(msg, MessageListUI.NORMAL);
  }
  public static void setProgressMessage(String msg, int type) {
    if (PROGRESS_BAR != null && PROGRESS_BAR.isShowing()) {
      PROGRESS_BAR.setString(msg);
      PROGRESS_BAR.setStringPainted(true);
    }
    if (type != MessageListUI.NORMAL) {
      PROGRESS_WARNINGS.add(msg);
    }
  }

  /**
   * Load quick help for given object or identifier. Note that this method does not
   * show the quick help pane.
   *
   * @param obj If string: help identifier. Else, the class name of the argument
   * is used as help identifier.
   */
  public void loadQuickHelp(final Object obj) {
    if (obj == null) {
      return;
    }

    String key;
    if (obj instanceof String) {
      key = (String) obj;
    } else {
      key = obj.getClass().getName();
    }

    String help = null;
    if (obj instanceof HasQuickHelp) {
      help = ((HasQuickHelp) obj).getQuickHelp();
    } else {
      if (quickHelpProperties == null) {
        /* Load quickhelp.txt */
        try {
          quickHelpProperties = new Properties();
          quickHelpProperties.load(new FileReader("quickhelp.txt"));
        } catch (Exception e) {
          quickHelpProperties = null;
          help = "<html><b>Failed to read quickhelp.txt:</b><p>" + e.getMessage() + "</html>";
        }
      }

      if (quickHelpProperties != null) {
        help = quickHelpProperties.getProperty(key);
      }
    }

    if (help != null) {
      quickHelpTextPane.setText("<html>" + help + "</html>");
    } else {
      quickHelpTextPane.setText(
          "<html><b>" + getDescriptionOf(obj) +"</b>" +
          "<p>No help available</html>");
    }
    quickHelpTextPane.setCaretPosition(0);
  }

  /* GUI actions */
  abstract class GUIAction extends AbstractAction {
		private static final long serialVersionUID = 6946179457635198477L;
		public GUIAction(String name) {
      super(name);
    }
    public GUIAction(String name, int nmenomic) {
      this(name);
      putValue(Action.MNEMONIC_KEY, nmenomic);
    }
    public GUIAction(String name, KeyStroke accelerator) {
      this(name);
      putValue(Action.ACCELERATOR_KEY, accelerator);
    }
    public GUIAction(String name, int nmenomic, KeyStroke accelerator) {
      this(name, nmenomic);
      putValue(Action.ACCELERATOR_KEY, accelerator);
    }
    public abstract boolean shouldBeEnabled();
  }
  GUIAction newSimulationAction = new GUIAction("New simulation...", KeyEvent.VK_N, KeyStroke.getKeyStroke(KeyEvent.VK_N, ActionEvent.CTRL_MASK)) {
		private static final long serialVersionUID = 5053703908505299911L;
		public void actionPerformed(ActionEvent e) {
      cooja.doCreateSimulation(true);
    }
    public boolean shouldBeEnabled() {
      return true;
    }
  };
  GUIAction closeSimulationAction = new GUIAction("Close simulation", KeyEvent.VK_C) {
		private static final long serialVersionUID = -4783032948880161189L;
		public void actionPerformed(ActionEvent e) {
      cooja.doRemoveSimulation(true);
    }
    public boolean shouldBeEnabled() {
      return getSimulation() != null;
    }
  };
  GUIAction reloadSimulationAction = new GUIAction("Reload with same random seed", KeyEvent.VK_K, KeyStroke.getKeyStroke(KeyEvent.VK_R, ActionEvent.CTRL_MASK)) {
		private static final long serialVersionUID = 66579555555421977L;
		public void actionPerformed(ActionEvent e) {
      if (getSimulation() == null) {
        /* Reload last opened simulation */
        final File file = getLastOpenedFile();
        new Thread(new Runnable() {
          public void run() {
            cooja.doLoadConfig(true, true, file, null);
          }
        }).start();
        return;
      }

      /* Reload current simulation */
      long seed = getSimulation().getRandomSeed();
      reloadCurrentSimulation(getSimulation().isRunning(), seed);
    }
    public boolean shouldBeEnabled() {
      return true;
    }
  };
  GUIAction reloadRandomSimulationAction = new GUIAction("Reload with new random seed", KeyEvent.VK_N, KeyStroke.getKeyStroke(KeyEvent.VK_R, ActionEvent.CTRL_MASK | ActionEvent.SHIFT_MASK)) {
		private static final long serialVersionUID = -4494402222740250203L;
		public void actionPerformed(ActionEvent e) {
      /* Replace seed before reloading */
      if (getSimulation() != null) {
        getSimulation().setRandomSeed(getSimulation().getRandomSeed()+1);
        reloadSimulationAction.actionPerformed(null);
      }
    }
    public boolean shouldBeEnabled() {
      return getSimulation() != null;
    }
  };
  GUIAction saveSimulationAction = new GUIAction("Save simulation as...", KeyEvent.VK_S) {
		private static final long serialVersionUID = 1132582220401954286L;
		public void actionPerformed(ActionEvent e) {
      cooja.doSaveConfig(true);
    }
    public boolean shouldBeEnabled() {
      if (isVisualizedInApplet()) {
        return false;
      }
      return getSimulation() != null;
    }
  };
    /*  GUIAction closePluginsAction = new GUIAction("Close all plugins") {
		private static final long serialVersionUID = -37575622808266989L;
		public void actionPerformed(ActionEvent e) {
      Object[] plugins = startedPlugins.toArray();
      for (Object plugin : plugins) {
        removePlugin((Plugin) plugin, false);
      }
    }
    public boolean shouldBeEnabled() {
      return !startedPlugins.isEmpty();
    }
    };*/
  GUIAction exportExecutableJARAction = new GUIAction("Export simulation...") {
		private static final long serialVersionUID = -203601967460630049L;
		public void actionPerformed(ActionEvent e) {
      getSimulation().stopSimulation();

      /* Info message */
      String[] options = new String[] { "OK", "Cancel" };
      int n = JOptionPane.showOptionDialog(
          Cooja.getTopParentContainer(),
          "This function attempts to build an executable Cooja JAR from the current simulation.\n" +
          "The JAR will contain all simulation dependencies, including extension JAR files and mote firmware files.\n" +
          "\nExecutable simulations can be used to run already prepared simulations on several computers.\n" +
          "\nThis is an experimental feature.",
          "Export simulation to executable JAR", JOptionPane.OK_CANCEL_OPTION,
          JOptionPane.INFORMATION_MESSAGE, null, options, options[0]);
      if (n != JOptionPane.OK_OPTION) {
        return;
      }

      /* Select output file */
      JFileChooser fc = new JFileChooser();
      FileFilter jarFilter = new FileFilter() {
        public boolean accept(File file) {
          if (file.isDirectory()) {
            return true;
          }
          if (file.getName().endsWith(".jar")) {
            return true;
          }
          return false;
        }
        public String getDescription() {
          return "Java archive";
        }
        public String toString() {
          return ".jar";
        }
      };
      fc.setFileFilter(jarFilter);
      File suggest = new File(getExternalToolsSetting("EXECUTE_JAR_LAST", "cooja_simulation.jar"));
      fc.setSelectedFile(suggest);
      int returnVal = fc.showSaveDialog(Cooja.getTopParentContainer());
      if (returnVal != JFileChooser.APPROVE_OPTION) {
        return;
      }
      File outputFile = fc.getSelectedFile();
      if (outputFile.exists()) {
        options = new String[] { "Overwrite", "Cancel" };
        n = JOptionPane.showOptionDialog(
            Cooja.getTopParentContainer(),
            "A file with the same name already exists.\nDo you want to remove it?",
            "Overwrite existing file?", JOptionPane.YES_NO_OPTION,
            JOptionPane.QUESTION_MESSAGE, null, options, options[0]);
        if (n != JOptionPane.YES_OPTION) {
          return;
        }
        outputFile.delete();
      }

      final File finalOutputFile = outputFile;
      setExternalToolsSetting("EXECUTE_JAR_LAST", outputFile.getPath());
      new Thread() {
        public void run() {
          try {
            ExecuteJAR.buildExecutableJAR(Cooja.this, finalOutputFile);
          } catch (RuntimeException ex) {
            JOptionPane.showMessageDialog(Cooja.getTopParentContainer(),
                ex.getMessage(),
                "Error", JOptionPane.ERROR_MESSAGE);
          }
        }
      }.start();
    }
    public boolean shouldBeEnabled() {
      return getSimulation() != null;
    }
  };
  GUIAction exitCoojaAction = new GUIAction("Exit", 'x') {
		private static final long serialVersionUID = 7523822251658687665L;
		public void actionPerformed(ActionEvent e) {
      cooja.doQuit(true);
    }
    public boolean shouldBeEnabled() {
      if (isVisualizedInApplet()) {
        return false;
      }
      return true;
    }
  };
  GUIAction startStopSimulationAction = new GUIAction("Start simulation", KeyStroke.getKeyStroke(KeyEvent.VK_S, ActionEvent.CTRL_MASK)) {
		private static final long serialVersionUID = 6750107157493939710L;
		public void actionPerformed(ActionEvent e) {
      /* Start/Stop current simulation */
      Simulation s = getSimulation();
      if (s == null) {
        return;
      }
      if (s.isRunning()) {
        s.stopSimulation();
      } else {
        s.startSimulation();
      }
    }
    public void setEnabled(boolean newValue) {
      if (getSimulation() == null) {
        putValue(NAME, "Start simulation");
      } else if (getSimulation().isRunning()) {
        putValue(NAME, "Pause simulation");
      } else {
        putValue(NAME, "Start simulation");
      }
      super.setEnabled(newValue);
    }
    public boolean shouldBeEnabled() {
      return getSimulation() != null && getSimulation().isRunnable();
    }
  };
  class StartPluginGUIAction extends GUIAction {
               private static final long serialVersionUID = 7368495576372376196L;
               public StartPluginGUIAction(String name) {
      super(name);
    }
    public void actionPerformed(final ActionEvent e) {
      new Thread(new Runnable() {
        public void run() {
          Class<Plugin> pluginClass =
            (Class<Plugin>) ((JMenuItem) e.getSource()).getClientProperty("class");
          Mote mote = (Mote) ((JMenuItem) e.getSource()).getClientProperty("mote");
          tryStartPlugin(pluginClass, cooja, mySimulation, mote);
        }
      }).start();
    }
    public boolean shouldBeEnabled() {
      return getSimulation() != null;
    }
  }

  GUIAction removeAllMotesAction = new GUIAction("Remove all motes") {
		private static final long serialVersionUID = 4709776747913364419L;
		public void actionPerformed(ActionEvent e) {
      Simulation s = getSimulation();
      if (s.isRunning()) {
        s.stopSimulation();
      }

      while (s.getMotesCount() > 0) {
        s.removeMote(getSimulation().getMote(0));
      }
    }
    public boolean shouldBeEnabled() {
      Simulation s = getSimulation();
      return s != null && s.getMotesCount() > 0;
    }
  };
  GUIAction showQuickHelpAction = new GUIAction("Quick help", KeyStroke.getKeyStroke(KeyEvent.VK_F1, 0)) {
		private static final long serialVersionUID = 3151729036597971681L;
		public void actionPerformed(ActionEvent e) {
      if (!(e.getSource() instanceof JCheckBoxMenuItem)) {
        return;
      }
      boolean show = ((JCheckBoxMenuItem) e.getSource()).isSelected();
      quickHelpTextPane.setVisible(show);
      quickHelpScroll.setVisible(show);
      setExternalToolsSetting("SHOW_QUICKHELP", new Boolean(show).toString());
      ((JPanel)frame.getContentPane()).revalidate();
      updateDesktopSize(getDesktopPane());
    }

    public boolean shouldBeEnabled() {
      return true;
    }
  };
  GUIAction showGettingStartedAction = new GUIAction("Getting started") {
    private static final long serialVersionUID = 2382848024856978524L;
    public void actionPerformed(ActionEvent e) {
      loadQuickHelp("GETTING_STARTED");
      JCheckBoxMenuItem checkBox = ((JCheckBoxMenuItem)showQuickHelpAction.getValue("checkbox"));
      if (checkBox == null) {
        return;
      }
      if (checkBox.isSelected()) {
        return;
      }
      checkBox.doClick();
    }

    public boolean shouldBeEnabled() {
      return true;
    }
  };
  GUIAction showKeyboardShortcutsAction = new GUIAction("Keyboard shortcuts") {
		private static final long serialVersionUID = 2382848024856978524L;
		public void actionPerformed(ActionEvent e) {
      loadQuickHelp("KEYBOARD_SHORTCUTS");
      JCheckBoxMenuItem checkBox = ((JCheckBoxMenuItem)showQuickHelpAction.getValue("checkbox"));
      if (checkBox == null) {
        return;
      }
      if (checkBox.isSelected()) {
        return;
      }
      checkBox.doClick();
    }

    public boolean shouldBeEnabled() {
      return true;
    }
  };
  GUIAction showBufferSettingsAction = new GUIAction("Buffer sizes...") {
		private static final long serialVersionUID = 7018661735211901837L;
		public void actionPerformed(ActionEvent e) {
      if (mySimulation == null) {
        return;
      }
      BufferSettings.showDialog(myDesktopPane, mySimulation);
    }
    public boolean shouldBeEnabled() {
      return mySimulation != null;
    }
  };

<<<<<<< HEAD
  private static final class ShutdownHandler extends Thread {
    private final Cooja cooja;

    public ShutdownHandler(Cooja cooja) {
      super("Cooja-Shutdown");
      this.cooja = cooja;
    }

    @Override
    public void run() {
      // Stop the simulation if it is running.
      Simulation simulation = cooja.getSimulation();
      if (simulation != null) {
        simulation.stopSimulation(true);
      }
    }
  }

=======
>>>>>>> 815e9f98
}<|MERGE_RESOLUTION|>--- conflicted
+++ resolved
@@ -4789,7 +4789,6 @@
     }
   };
 
-<<<<<<< HEAD
   private static final class ShutdownHandler extends Thread {
     private final Cooja cooja;
 
@@ -4808,6 +4807,4 @@
     }
   }
 
-=======
->>>>>>> 815e9f98
 }